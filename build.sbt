name := "krispii-core"

organization := "ca.shiftfocus"

version := scala.io.Source.fromFile("VERSION").mkString("").trim

scalaVersion := "2.11.6"

crossScalaVersions := Seq("2.10.4", "2.11.6")

resolvers ++= Seq(
  "Typesafe" at "http://repo.typesafe.com/typesafe/releases",
  "ShiftFocus" at "https://maven.shiftfocus.ca/repositories/releases",
  "ShiftFocus Snapshots" at "https://maven.shiftfocus.ca/repositories/snapshots",
  "Sonatype" at "https://oss.sonatype.org/content/repositories/releases",
  "Scalaz Bintray Repo" at "http://dl.bintray.com/scalaz/releases",
  "Linter Repository" at "https://hairyfotr.github.io/linteRepo/releases"
)

// Scala compiler options
scalacOptions in ThisBuild ++= Seq(
  "-target:jvm-1.8",
  "-encoding", "UTF-8",
  "-deprecation",
  "-feature",
  "-language:higherKinds",
  "-language:implicitConversions",
  "-unchecked",
  "-Xlint",
  "-Ybackend:GenBCode",
  "-Ywarn-adapted-args",
  "-Ywarn-value-discard",
  "-Ywarn-inaccessible",
  "-Ywarn-dead-code",
  "-P:linter:disable:OptionOfOption+PreferIfToBooleanMatch"
)

libraryDependencies ++= Seq(
  // We depend on several parts of the Play project
  "com.typesafe.play" %% "play-json" % "2.4.0",
  "com.typesafe.play" %% "play-jdbc-evolutions" % "2.4.0",
  "com.typesafe.play" %% "play-mailer" % "3.0.1",
  // We heavily depend on scalaz's \/ and associated types
  "org.scalaz" %% "scalaz-core" % "7.1.2",
  "com.github.mauricio" %% "postgresql-async" % "0.2.18",
  "joda-time" % "joda-time" % "2.1",
  "net.sf.uadetector" % "uadetector-resources" % "2014.04",
  "com.github.cb372" %% "scalacache-redis" % "0.6.1",
  "org.scalatest" % "scalatest_2.11" % "2.2.4" % "test",
  "ca.shiftfocus" %% "webcrank-password" % "0.4.1",
  "org.slf4j" % "slf4j-api" % "1.7.5",
  "org.slf4j" % "slf4j-simple" % "1.7.5",
  "org.clapper" %% "grizzled-slf4j" % "1.0.2",
  "ca.shiftfocus" %% "sflib" % "1.0.6",
  "junit" % "junit" % "4.12" % "test",
  "ws.kahn" %% "ot" % "1.0-SNAPSHOT",
<<<<<<< HEAD
  "com.stripe" % "stripe-java" % "2.5.0"
=======
  "org.scalamock" % "scalamock-scalatest-support_2.11" % "3.2.2" % "test"
>>>>>>> da35ef5e
)

addCompilerPlugin("org.psywerx.hairyfotr" %% "linter" % "0.1.12")

import scalariform.formatter.preferences._
scalariformSettings

ScalariformKeys.preferences := ScalariformKeys.preferences.value
  .setPreference(CompactControlReadability, true)
  .setPreference(DoubleIndentClassDeclaration, true)
  .setPreference(RewriteArrowSymbols, false)

// -- SBT Publish settings --------
// Please ensure that your public key is appended to /home/maven/.ssh/authorized_keys for the
// maven user at maven.shiftfocus.ca. See the readme for more information.

publishMavenStyle := true

//publishArtifact in (Compile, packageDoc) := false

publishTo := {
  val privateKeyFile = new java.io.File(sys.env("HOME") + "/.ssh/id_rsa")
  Some(Resolver.sftp(
    "ShiftFocus Maven Repository",
    "maven.shiftfocus.ca",
    50022,
    "/var/www/maven.shiftfocus.ca/repositories/" + {
      if (isSnapshot.value) "snapshots" else "releases"
    }
  ) as ("maven", privateKeyFile))
}

parallelExecution in Test := false<|MERGE_RESOLUTION|>--- conflicted
+++ resolved
@@ -54,11 +54,8 @@
   "ca.shiftfocus" %% "sflib" % "1.0.6",
   "junit" % "junit" % "4.12" % "test",
   "ws.kahn" %% "ot" % "1.0-SNAPSHOT",
-<<<<<<< HEAD
-  "com.stripe" % "stripe-java" % "2.5.0"
-=======
-  "org.scalamock" % "scalamock-scalatest-support_2.11" % "3.2.2" % "test"
->>>>>>> da35ef5e
+  "com.stripe" % "stripe-java" % "2.5.0",
+  "ws.kahn" %% "ot" % "1.0-SNAPSHOT",  "org.scalamock" % "scalamock-scalatest-support_2.11" % "3.2.2" % "test"
 )
 
 addCompilerPlugin("org.psywerx.hairyfotr" %% "linter" % "0.1.12")
