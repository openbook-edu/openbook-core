--- conflicted
+++ resolved
@@ -21,18 +21,7 @@
     def list: Future[IndexedSeq[Part]]
     def list(project: Project): Future[IndexedSeq[Part]]
     def list(component: Component): Future[IndexedSeq[Part]]
-<<<<<<< HEAD
 
-    // TODO remove
-//    def listEnabled(project: Project, user: User): Future[IndexedSeq[Part]]
-//    def listEnabled(project: Project, section: Class): Future[IndexedSeq[Part]]
-//    def isEnabled(part: Part, user: User): Future[Boolean]
-//    def isEnabled(part: Part, section: Class): Future[Boolean]
-
-=======
-    def listEnabled(project: Project, user: User): Future[IndexedSeq[Part]]
-    def listEnabled(project: Project, course: Course): Future[IndexedSeq[Part]]
->>>>>>> 8503d0e3
     def find(id: UUID): Future[Option[Part]]
     def find(project: Project, position: Int): Future[Option[Part]]
     def insert(part: Part)(implicit conn: Connection): Future[Part]
@@ -41,11 +30,5 @@
     def delete(project: Project)(implicit conn: Connection): Future[Boolean]
 
     def reorder(project: Project, parts: IndexedSeq[Part])(implicit conn: Connection): Future[IndexedSeq[Part]]
-<<<<<<< HEAD
-=======
-
-    def isEnabled(part: Part, user: User): Future[Boolean]
-    def isEnabled(part: Part, course: Course): Future[Boolean]
->>>>>>> 8503d0e3
   }
 }