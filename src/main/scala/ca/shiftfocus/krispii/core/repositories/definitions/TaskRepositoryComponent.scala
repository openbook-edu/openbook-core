package ca.shiftfocus.krispii.core.repositories

import ca.shiftfocus.krispii.core.fail.Fail
import com.github.mauricio.async.db.Connection
import com.github.mauricio.async.db.util.ExecutorServiceUtils.CachedExecutionContext
import ca.shiftfocus.krispii.core.lib._
import ca.shiftfocus.krispii.core.models._
import ca.shiftfocus.krispii.core.models.tasks.Task
import ca.shiftfocus.uuid.UUID
import scala.concurrent.Future
import scalaz.{EitherT, \/}

trait TaskRepositoryComponent extends FutureMonad {
  self: ProjectRepositoryComponent with
        PartRepositoryComponent =>

  val taskRepository: TaskRepository

  trait TaskRepository {
    def list: Future[\/[Fail, IndexedSeq[Task]]]
    def list(project: Project): Future[\/[Fail, IndexedSeq[Task]]]
    def list(part: Part): Future[\/[Fail, IndexedSeq[Task]]]
    def list(project: Project, partNum: Int): Future[\/[Fail, IndexedSeq[Task]]]

    def find(id: UUID): Future[\/[Fail, Task]]
    def findNow(student: User, project: Project): Future[\/[Fail, Task]]
    def find(project: Project, partNum: Int, taskNum: Int): Future[\/[Fail, Task]]

<<<<<<< HEAD
    def insert(task: Task)(implicit conn: Connection): Future[\/[Fail, Task]]
    def update(task: Task)(implicit conn: Connection): Future[\/[Fail, Task]]
    def delete(task: Task)(implicit conn: Connection): Future[\/[Fail, Task]]
    def delete(part: Part)(implicit conn: Connection): Future[\/[Fail, Task]]
=======
    def insert(task: Task)(implicit conn: Connection): Future[\/[RepositoryError, Task]]
    def update(task: Task)(implicit conn: Connection): Future[\/[RepositoryError, Task]]
    def delete(task: Task)(implicit conn: Connection): Future[\/[RepositoryError, Task]]
    // TODO - changed return from Task to IndexedSeq[Task], because we delete all tasks belonging to a part
    def delete(part: Part)(implicit conn: Connection): Future[\/[RepositoryError, IndexedSeq[Task]]]

    protected def lift = EitherT.eitherT[Future, RepositoryError, Task] _
    protected def liftList = EitherT.eitherT[Future, RepositoryError, IndexedSeq[Task]] _
>>>>>>> 4181fcd3
  }
}<|MERGE_RESOLUTION|>--- conflicted
+++ resolved
@@ -26,20 +26,9 @@
     def findNow(student: User, project: Project): Future[\/[Fail, Task]]
     def find(project: Project, partNum: Int, taskNum: Int): Future[\/[Fail, Task]]
 
-<<<<<<< HEAD
     def insert(task: Task)(implicit conn: Connection): Future[\/[Fail, Task]]
     def update(task: Task)(implicit conn: Connection): Future[\/[Fail, Task]]
     def delete(task: Task)(implicit conn: Connection): Future[\/[Fail, Task]]
-    def delete(part: Part)(implicit conn: Connection): Future[\/[Fail, Task]]
-=======
-    def insert(task: Task)(implicit conn: Connection): Future[\/[RepositoryError, Task]]
-    def update(task: Task)(implicit conn: Connection): Future[\/[RepositoryError, Task]]
-    def delete(task: Task)(implicit conn: Connection): Future[\/[RepositoryError, Task]]
-    // TODO - changed return from Task to IndexedSeq[Task], because we delete all tasks belonging to a part
-    def delete(part: Part)(implicit conn: Connection): Future[\/[RepositoryError, IndexedSeq[Task]]]
-
-    protected def lift = EitherT.eitherT[Future, RepositoryError, Task] _
-    protected def liftList = EitherT.eitherT[Future, RepositoryError, IndexedSeq[Task]] _
->>>>>>> 4181fcd3
+    def delete(part: Part)(implicit conn: Connection): Future[\/[Fail, IndexedSeq[Task]]]
   }
 }