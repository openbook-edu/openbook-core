--- conflicted
+++ resolved
@@ -95,162 +95,13 @@
       LIMIT 1
     """
 
-<<<<<<< HEAD
-    //TODO - remove
-//    val SelectByProjectSlug = s"""
-//      SELECT parts.id as id, parts.version as version, parts.created_at as created_at, parts.updated_at as updated_at,
-//             project_id, parts.name as name, parts.position as position, parts.enabled as enabled
-//      FROM $table, projects
-//      WHERE parts.project_id = projects.id
-//        AND projects.slug = ?
-//    """
-
     val SelectByComponentId = s"""
       SELECT parts.id as id, parts.version as version, parts.created_at as created_at, parts.updated_at as updated_at,
              project_id, parts.name as name, parts.position as position, parts.enabled as enabled
-=======
-    val SelectByProjectSlug = s"""
-      SELECT parts.id as id, parts.version as version, parts.created_at as created_at, parts.updated_at as updated_at,
-             project_id, parts.name as name, parts.position as position
-      FROM $table, projects
-      WHERE parts.project_id = projects.id
-        AND projects.slug = ?
-    """
-
-    val SelectByComponentId = s"""
-      SELECT parts.id as id, parts.version as version, parts.created_at as created_at, parts.updated_at as updated_at,
-             project_id, parts.name as name, parts.position as position
->>>>>>> 8503d0e3
       FROM $table
       INNER JOIN parts_components ON parts.id = parts_components.part_id
       WHERE parts_components.component_id = ?
     """
-
-<<<<<<< HEAD
-    // TODO remove
-//    val SelectEnabledForUserAndProjectId = s"""
-//      SELECT parts.id as id, parts.version as version, parts.created_at as created_at, parts.updated_at as updated_at,
-//             parts.project_id, parts.name as name, parts.position as position, parts.enabled as enabled,
-//             classes.name as section_name, users.username as username
-//      FROM parts
-//      INNER JOIN projects ON projects.id = parts.project_id
-//      INNER JOIN classes ON classes.id = projects.class_id
-//      INNER JOIN users_classes ON classes.id = users_classes.class_id
-//      INNER JOIN users ON users.id = users_classes.user_id
-//      WHERE parts.enabled = TRUE
-//        AND projects.id = ?
-//        AND users.id = ?
-//    """
-//    val SelectEnabledForUserAndProjectId = s"""
-//      SELECT parts.id as id, parts.version as version, parts.created_at as created_at, parts.updated_at as updated_at,
-//             parts.project_id, parts.name as name, parts.position as position, parts.enabled as enabled,
-//             classes.name as section_name, users.username as username
-//      FROM parts, projects, classes, classes_projects, users_classes, users, scheduled_classes_parts
-//      WHERE projects.id = ?
-//        AND users.id = ?
-//        AND parts.project_id = projects.id
-//        AND classes_projects.project_id = projects.id
-//        AND classes_projects.class_id = classes.id
-//        AND users_classes.class_id = classes_projects.class_id
-//        AND users_classes.user_id = users.id
-//        AND scheduled_classes_parts.class_id = classes.id
-//        AND scheduled_classes_parts.part_id = parts.id
-//        AND scheduled_classes_parts.active = TRUE
-//    """
-
-    // TODO - remove
-//    val SelectEnabledForSectionAndProjectId = s"""
-//      SELECT parts.id as id, parts.version as version, parts.created_at as created_at, parts.updated_at as updated_at,
-//             parts.project_id, parts.name as name, parts.position as position, parts.enabled as enabled,
-//             classes.name as section_name
-//      FROM parts
-//      INNER JOIN projects ON parts.project_id = projects.id
-//      INNER JOIN classes ON projects.class_id = classes.id
-//      WHERE parts.enabled = TRUE
-//        AND projects.id = ?
-//        AND classes.id = ?
-//    """
-//    val SelectEnabledForSectionAndProjectId = s"""
-//      SELECT parts.id as id, parts.version as version, parts.created_at as created_at, parts.updated_at as updated_at,
-//             parts.project_id, parts.name as name, parts.position as position, parts.enabled as enabled,
-//             classes.name as section_name
-//      FROM parts, projects, classes, classes_projects, scheduled_classes_parts
-//      WHERE projects.id = ?
-//        AND classes.id = ?
-//        AND parts.project_id = projects.id
-//        AND classes_projects.project_id = projects.id
-//        AND classes_projects.class_id = classes.id
-//        AND scheduled_classes_parts.class_id = classes.id
-//        AND scheduled_classes_parts.part_id = parts.id
-//        AND scheduled_classes_parts.active = TRUE
-//    """
-
-    // TODO remove
-//    val IsPartEnabledForUser = s"""
-//      SELECT scheduled_classes_parts.active
-//      FROM parts, users_classes, scheduled_classes_parts
-//      WHERE parts.id = ?
-//        AND users_classes.user_id = ?
-//        AND users_classes.class_id = scheduled_classes_parts.class_id
-//        AND scheduled_classes_parts.part_id = parts.id
-//    """
-
-    //TODO remove
-//    val IsPartEnabledForSection = s"""
-//      SELECT scheduled_classes_parts.active
-//      FROM scheduled_classes_parts
-//      WHERE scheduled_classes_parts.part_id = ?
-//        AND scheduled_classes_parts.class_id = ?
-//    """
-=======
-    val SelectEnabledForUserAndProjectId = s"""
-      SELECT parts.id as id, parts.version as version, parts.created_at as created_at, parts.updated_at as updated_at,
-             parts.project_id, parts.name as name, parts.position as position,
-             classes.name as section_name, users.username as username
-      FROM parts, projects, classes, classes_projects, users_classes, users, scheduled_classes_parts
-      WHERE projects.id = ?
-        AND users.id = ?
-        AND parts.project_id = projects.id
-        AND classes_projects.project_id = projects.id
-        AND classes_projects.class_id = classes.id
-        AND users_classes.class_id = classes_projects.class_id
-        AND users_classes.user_id = users.id
-        AND scheduled_classes_parts.class_id = classes.id
-        AND scheduled_classes_parts.part_id = parts.id
-        AND scheduled_classes_parts.active = TRUE
-    """
-
-    val SelectEnabledForCourseAndProjectId = s"""
-      SELECT parts.id as id, parts.version as version, parts.created_at as created_at, parts.updated_at as updated_at,
-             parts.project_id, parts.name as name, parts.position as position,
-             classes.name as section_name
-      FROM parts, projects, classes, classes_projects, scheduled_classes_parts
-      WHERE projects.id = ?
-        AND classes.id = ?
-        AND parts.project_id = projects.id
-        AND classes_projects.project_id = projects.id
-        AND classes_projects.class_id = classes.id
-        AND scheduled_classes_parts.class_id = classes.id
-        AND scheduled_classes_parts.part_id = parts.id
-        AND scheduled_classes_parts.active = TRUE
-    """
-
-    val IsPartEnabledForUser = s"""
-      SELECT scheduled_classes_parts.active
-      FROM parts, users_classes, scheduled_classes_parts
-      WHERE parts.id = ?
-        AND users_classes.user_id = ?
-        AND users_classes.class_id = scheduled_classes_parts.class_id
-        AND scheduled_classes_parts.part_id = parts.id
-    """
-
-    val IsPartEnabledForCourse = s"""
-      SELECT scheduled_classes_parts.active
-      FROM scheduled_classes_parts
-      WHERE scheduled_classes_parts.part_id = ?
-        AND scheduled_classes_parts.class_id = ?
-    """
->>>>>>> 8503d0e3
 
     val ReorderParts1 = s"""
       UPDATE parts AS p SET
@@ -378,84 +229,13 @@
      * @return an optional RowData object containing the results
      */
     override def find(project: Project, position: Int): Future[Option[Part]] = {
-<<<<<<< HEAD
       val part = for {
         queryResult <- db.pool.sendPreparedStatement(FindByProjectPosition, Array[Any](project.id.bytes, position))
         partOption <- Future successful {
           queryResult.rows.get.headOption match {
             case Some(rowData) => Some(Part(rowData))
             case None => None
-=======
-      db.pool.sendPreparedStatement(FindByProjectPosition, Array[Any](project.id.bytes, position)).map { result =>
-        result.rows.get.headOption match {
-          case Some(rowData) => Some(Part(rowData))
-          case None => None
-        }
-      }.recover {
-        case exception => {
-          throw exception
-        }
-      }
-    }
-
-    /**
-     * List enabled parts of a project for a specific section.
-     *
-     * @param project the [[Project]] to list parts from
-     * @param section the [[Course]] to select enabled parts for
-     * @return an vector of the enabled parts
-     */
-    def listEnabled(project: Project, section: Course): Future[IndexedSeq[Part]] = {
-      db.pool.sendPreparedStatement(SelectEnabledForCourseAndProjectId, Seq[Any](project.id.bytes, section.id.bytes)).map { queryResult =>
-        val partList = queryResult.rows.get.map {
-          item: RowData => Part(item)
-        }
-        partList
-      }.recover {
-        case exception => {
-          throw exception
-        }
-      }
-    }
-
-    /**
-     * List enabled parts of a project for a user. Will check for parts
-     * enabled in *any* of that user's classes.
-     *
-     * @param project the [[Project]] to list parts from
-     * @param user the [[User]] to select enabled parts for
-     * @return an vector of the enabled parts
-     */
-    def listEnabled(project: Project, user: User): Future[IndexedSeq[Part]] = {
-      db.pool.sendPreparedStatement(SelectEnabledForUserAndProjectId, Seq[Any](project.id.bytes, user.id.bytes)).map { queryResult =>
-        val partList = queryResult.rows.get.map {
-          item: RowData => Part(item)
-        }
-        partList
-      }.recover {
-        case exception => {
-          throw exception
-        }
-      }
-    }
-
-    /**
-     * Returns a boolean indicating whether a part is active for a given user.
-     *
-     * @param part
-     */
-    def isEnabled(part: Part, user: User): Future[Boolean] = {
-      val isEnabled = for {
-        result <- db.pool.sendPreparedStatement(IsPartEnabledForUser, Array(part.id.bytes, user.id.bytes))
-      }
-      yield result.rows.headOption match {
-          case Some(resultSet) => resultSet.headOption match {
-            case Some(row) => {
-              val result = row("active").asInstanceOf[Boolean]
-              result
-            }
-            case None => false
->>>>>>> 8503d0e3
+
           }
         }
         tasks <- { partOption match {
@@ -467,142 +247,12 @@
           case None => None
         }
 
-<<<<<<< HEAD
       part.recover {
-=======
-    /**
-     * Returns a boolean indicating whether a part is active for a given section.
-     */
-    def isEnabled(part: Part, section: Course): Future[Boolean] = {
-      val isEnabled = for {
-        result <- db.pool.sendPreparedStatement(IsPartEnabledForCourse, Array(part.id.bytes, section.id.bytes))
-      }
-      yield result.rows.headOption match {
-          case Some(resultSet) => resultSet.headOption match {
-            case Some(row) => {
-              val result = row("active").asInstanceOf[Boolean]
-              result
-            }
-            case None => false
-          }
-          case None => false
-        }
-      isEnabled.recover {
->>>>>>> 8503d0e3
-        case exception => {
-          throw exception
-        }
-      }
-    }
-
-//    /**
-//     * TODO remove
-//     * List enabled parts of a project for a specific class.
-//     *
-//     * @param project the [[Project]] to list parts from
-//     * @param section the [[Class]] to select enabled parts for
-//     * @return an vector of the enabled parts
-//     */
-//    def listEnabled(project: Project, section: Class): Future[IndexedSeq[Part]] = {
-//      val partList = for {
-//        queryResult <- db.pool.sendPreparedStatement(SelectEnabledForSectionAndProjectId, Seq[Any](project.id.bytes, section.id.bytes))
-//        parts <- Future successful {
-//          queryResult.rows.get.map { item => Part(item) }
-//        }
-//        result <- Future sequence { parts.map { part =>
-//          taskRepository.list(part).map { taskList =>
-//            part.copy(tasks = taskList)
-//          }
-//        }}
-//      } yield result
-//
-//      partList.recover {
-//        case exception => {
-//          throw exception
-//        }
-//      }
-//    }
-
-//    /**
-//     * TODO  remove
-//     * List enabled parts of a project for a user. Will check for parts
-//     * enabled in *any* of that user's classes.
-//     *
-//     * @param project the [[Project]] to list parts from
-//     * @param user the [[User]] to select enabled parts for
-//     * @return an vector of the enabled parts
-//     */
-//    def listEnabled(project: Project, user: User): Future[IndexedSeq[Part]] = {
-//      val partList = for {
-//        queryResult <- db.pool.sendPreparedStatement(SelectEnabledForUserAndProjectId, Seq[Any](project.id.bytes, user.id.bytes))
-//        parts <- Future successful {
-//          queryResult.rows.get.map { item => Part(item) }
-//        }
-//        result <- Future sequence { parts.map { part =>
-//          taskRepository.list(part).map { taskList =>
-//            part.copy(tasks = taskList)
-//          }
-//        }}
-//      } yield result
-//
-//      partList.recover {
-//        case exception => {
-//          throw exception
-//        }
-//      }
-//    }
-
-//    /**
-//     * TODO remove
-//     * Returns a boolean indicating whether a part is active for a given user.
-//     *
-//     * @param part
-//     */
-//    def isEnabled(part: Part, user: User): Future[Boolean] = {
-//      val isEnabled = for {
-//        result <- db.pool.sendPreparedStatement(IsPartEnabledForUser, Array(part.id.bytes, user.id.bytes))
-//      }
-//      yield result.rows.headOption match {
-//          case Some(resultSet) => resultSet.headOption match {
-//            case Some(row) => {
-//              val result = row("active").asInstanceOf[Boolean]
-//              result
-//            }
-//            case None => false
-//          }
-//          case None => false
-//        }
-//      isEnabled.recover {
-//        case exception => {
-//          throw exception
-//        }
-//      }
-//    }
-
-//    /**
-//     * TODO remove
-//     * Returns a boolean indicating whether a part is active for a given section.
-//     */
-//    def isEnabled(part: Part, section: Class): Future[Boolean] = {
-//      val isEnabled = for {
-//        result <- db.pool.sendPreparedStatement(IsPartEnabledForSection, Array(part.id.bytes, section.id.bytes))
-//      }
-//      yield result.rows.headOption match {
-//          case Some(resultSet) => resultSet.headOption match {
-//            case Some(row) => {
-//              val result = row("active").asInstanceOf[Boolean]
-//              result
-//            }
-//            case None => false
-//          }
-//          case None => false
-//        }
-//      isEnabled.recover {
-//        case exception => {
-//          throw exception
-//        }
-//      }
-//    }
+        case exception => {
+          throw exception
+        }
+      }
+    }
 
     /**
      * Save a Part row.
