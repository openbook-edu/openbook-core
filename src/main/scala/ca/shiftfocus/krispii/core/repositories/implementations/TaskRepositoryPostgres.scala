package ca.shiftfocus.krispii.core.repositories

import java.util.NoSuchElementException

import ca.shiftfocus.krispii.core.models.tasks.MatchingTask.Match
import ca.shiftfocus.krispii.core.models.tasks.Task
import ca.shiftfocus.krispii.core.error._
import com.github.mauricio.async.db.postgresql.exceptions.GenericDatabaseException
import com.github.mauricio.async.db.{ResultSet, RowData, Connection}
import scala.concurrent.ExecutionContext.Implicits.global
import ca.shiftfocus.lib.exceptions.ExceptionWriter
import ca.shiftfocus.krispii.core.models._
import ca.shiftfocus.krispii.core.models.tasks._
import ca.shiftfocus.uuid.UUID
import play.api.Logger
import scala.concurrent.Future
import org.joda.time.DateTime
import ca.shiftfocus.krispii.core.services.datasource.PostgresDB

import scalaz.{\/-, -\/, \/}

class TaskRepositoryPostgres extends TaskRepository with PostgresRepository[Task] with SpecificTaskConstructors {

  override def constructor(row: RowData): Task = {
    row("task_type").asInstanceOf[Int] match {
      case Task.LongAnswer => constructLongAnswerTask(row)
      case Task.ShortAnswer => constructShortAnswerTask(row)
      case Task.MultipleChoice => constructMultipleChoiceTask(row)
      case Task.Ordering => constructOrderingTask(row)
      case Task.Matching => constructMatchingTask(row)
      case _ => throw new Exception("Invalid task type.")
    }
  }

  // -- Common query components --------------------------------------------------------------------------------------

  val Table                 = "tasks"
  val CommonFields          = "id, version, created_at, updated_at, part_id, dependency_id, name, description, position, notes_allowed, task_type"
  val CommonFieldsWithTable = CommonFields.split(", ").map({ field => s"${Table}." + field}).mkString(", ")
  val SpecificFields =
    s"""
       |  short_answer_tasks.max_length,
       |  multiple_choice_tasks.choices as mc_choices,
       |  multiple_choice_tasks.answers as mc_answers,
       |  multiple_choice_tasks.allow_multiple,
       |  multiple_choice_tasks.randomize as mc_randomize,
       |  ordering_tasks.elements as ord_elements,
       |  ordering_tasks.answers as ord_answers,
       |  ordering_tasks.randomize as ord_randomize,
       |  matching_tasks.elements_left,
       |  matching_tasks.elements_right,
       |  matching_Tasks.answers as mat_answers,
       |  matching_Tasks.randomize as mat_randomize
     """.stripMargin

  val QMarks  = "?, ?, ?, ?, ?, ?, ?, ?, ?, ?, ?"
  val OrderBy = s"${Table}.position ASC"
  val Join =
    s"""
       |LEFT JOIN long_answer_tasks ON $Table.id = long_answer_tasks.task_id
       |LEFT JOIN short_answer_tasks ON $Table.id = short_answer_tasks.task_id
       |LEFT JOIN multiple_choice_tasks ON $Table.id = multiple_choice_tasks.task_id
       |LEFT JOIN ordering_tasks ON $Table.id = ordering_tasks.task_id
       |LEFT JOIN matching_tasks ON $Table.id = matching_tasks.task_id
     """.stripMargin

  // -- Select queries -----------------------------------------------------------------------------------------------

  val SelectAll =
    s"""
       |SELECT $CommonFields, $SpecificFields
       |FROM $Table
       |$Join
       |ORDER BY $OrderBy
     """.stripMargin

  val SelectOne =
    s"""
       |SELECT $CommonFields, $SpecificFields
       |FROM $Table
       |$Join
       |WHERE tasks.id = ?
     """.stripMargin

  val SelectByPartId =
    s"""
       |SELECT $CommonFields, $SpecificFields
       |FROM $Table
       |$Join
       |WHERE part_id = ?
     """.stripMargin

  // TODO - not used
//  val SelectByProjectIdPartNum =
//    s"""
//       |SELECT $CommonFields, $SpecificFields
//       |FROM $Table, parts, projects
//       |WHERE projects.id = ?
//       |  AND projects.id = parts.project_id
//       |  AND parts.position = ?
//       |  AND parts.id = $Table.part_id
//       |ORDER BY parts.position ASC, $Table.position ASC
//     """.stripMargin

  val SelectByProjectId =
    s"""
      |SELECT $CommonFieldsWithTable, $SpecificFields
      |FROM $Table
      |$Join
      |INNER JOIN projects
      | ON projects.id = ?
      |INNER JOIN  parts
      | ON parts.id = $Table.part_id
      | AND parts.project_id = projects.id
      |ORDER BY parts.position ASC, $OrderBy
  """.stripMargin

  // TODO - not used
//  val SelectActiveByProjectId = s"""
//    $Select
//    $From, parts, projects, classes, courses_projects, users_courses
//    WHERE projects.id = ?
//      AND projects.id = parts.project_id
//      AND parts.id = tasks.part_id
//      AND users_courses.user_id = ?
//      AND users_courses.course_id = courses_projects.course_id
//      AND courses_projects.project_id = projects.id
//    ORDER BY parts.position ASC, tasks.position ASC
//  """

  val SelectByPosition =
    s"""
      |SELECT $CommonFieldsWithTable, $SpecificFields
      |FROM $Table
      |$Join
      |INNER JOIN parts
      | ON parts.id = $Table.part_id
      | AND parts.position = ?
      |INNER JOIN projects
      | ON projects.id = parts.project_id
      | AND projects.id = ?
      |WHERE $Table.position = ?
  """.stripMargin

<<<<<<< HEAD
  val SelectNowByUserId = s"""
    |SELECT $CommonFieldsWithTable, $SpecificFields, COALESCE(work.is_complete, FALSE) AS is_complete
    |FROM $Table
    |$Join
    |INNER JOIN users
    | ON users.id = ?
    |INNER JOIN projects
    | ON projects.id = ?
    |INNER JOIN parts
    | ON parts.project_id = projects.id
    | AND parts.enabled = 't'
    |INNER JOIN users_courses
    | ON users_courses.course_id = projects.course_id
    | AND users_courses.user_id = users.id
    |LEFT JOIN work
    | ON users.id = work.user_id
    | AND $Table.id = work.task_id
    |WHERE COALESCE(work.is_complete, FALSE) = FALSE
    |ORDER BY parts.position ASC, $OrderBy
    |LIMIT 1
  """.stripMargin
=======
  val SelectNowByUserId =
    s"""
       |SELECT $CommonFieldsWithTable, $SpecificFields, COALESCE(work.is_complete, FALSE) AS is_complete
       |FROM $Table
       |$Join
       |INNER JOIN users ON users.id = ?
       |INNER JOIN projects ON projects.id = ?
       |INNER JOIN parts ON parts.project_id = projects.id AND parts.enabled = 't'
       |INNER JOIN users_courses ON users_courses.course_id = projects.course_id AND users_courses.user_id = users.id
       |LEFT JOIN work ON users.id = work.user_id AND tasks.id = work.task_id
       |WHERE COALESCE(work.is_complete, FALSE) = FALSE
       |ORDER BY parts.position ASC, $OrderBy
       |LIMIT 1
     """.stripMargin
>>>>>>> ce874357

  // -- Insert queries -----------------------------------------------------------------------------------------------

  val Insert =
    s"""
       |INSERT INTO $Table ($CommonFields)
       |VALUES ($QMarks)
       |RETURNING $CommonFields
    """.stripMargin

  val InsertLongAnswer =
    s"""
       |WITH task AS (${Insert}),
       |     la_task AS (INSERT INTO long_answer_tasks (task_id)
       |                 SELECT task.id as task_id
       |                 FROM task
       |                 RETURNING task_id)
       |SELECT task.id, task.version, task.created_at, task.updated_at, task.part_id, task.dependency_id, task.name,
       |       task.description, task.position, task.notes_allowed, task.task_type
       |FROM task, la_task
     """.stripMargin

  val InsertShortAnswer =
    s"""
       |WITH task AS (${Insert}),
       |     sa_task AS (INSERT INTO short_answer_tasks (task_id, max_length)
       |                 SELECT task.id as task_id, ? as max_length
       |                 FROM task
       |                 RETURNING max_length)
       |SELECT task.id, task.version, task.created_at, task.updated_at, task.part_id, task.dependency_id, task.name,
       |       task.description, task.position, task.notes_allowed, task.task_type, sa_task.max_length
       |FROM task, sa_task
     """.stripMargin

  val InsertMultipleChoice =
    s"""
       |WITH task AS (${Insert}),
       |     mc_task AS (INSERT INTO multiple_choice_tasks (task_id, choices, answers, allow_multiple, randomize)
       |                 SELECT task.id as task_id, ? as choices, ? as answers, ? as allow_multiple, ? as randomize
       |                 FROM task
       |                 RETURNING *)
       |SELECT task.id, task.version, task.created_at, task.updated_at, task.part_id, task.dependency_id, task.name,
       |       task.description, task.position, task.notes_allowed, task.task_type,
       |  mc_task.choices as mc_choices, mc_task.answers as mc_answers,
       |  mc_task.allow_multiple, mc_task.randomize as mc_randomize
       |FROM task, mc_task
     """.stripMargin

  val InsertOrdering =
    s"""
       |WITH task AS (${Insert}),
       |     ord_task AS (INSERT INTO ordering_tasks (task_id, elements, answers, randomize)
       |                  SELECT task.id as task_id, ? as elements, ? as answers, ? as randomize
       |                  FROM task
       |                  RETURNING *)
       |SELECT task.id, task.version, task.created_at, task.updated_at, task.part_id, task.dependency_id, task.name,
       |       task.description, task.position, task.notes_allowed, task.task_type,
       |  ord_task.elements as ord_elements, ord_task.answers as ord_answers, ord_task.randomize as ord_randomize
       |FROM task, ord_task
     """.stripMargin

  val InsertMatching =
    s"""
       |WITH task AS (${Insert}),
       |     mat_task AS (INSERT INTO matching_tasks (task_id, elements_left, elements_right, answers, randomize)
       |               SELECT task.id as task_id, ? as elements_left, ? as elements_right, ? as answers, ? as randomize
       |               FROM task
       |               RETURNING *)
       |SELECT task.id, task.version, task.created_at, task.updated_at, task.part_id, task.dependency_id, task.name,
       |       task.description, task.position, task.notes_allowed, task.task_type,
       |  mat_task.elements_left, mat_task.elements_right, mat_task.answers as mat_answers, mat_task.randomize as mat_randomize
       |FROM task, mat_task
     """.stripMargin

  // -- Update queries -----------------------------------------------------------------------------------------------

  val Update =
    s"""
       |UPDATE $Table
       |SET part_id = ?, dependency_id = ?,
       |    name = ?, description = ?,
       |    position = ?, notes_allowed = ?,
       |    version = ?
       |WHERE id = ?
       |  AND version = ?
       |RETURNING $CommonFields
     """.stripMargin

  val UpdateLongAnswer =
    s"""
       |WITH task AS (
       |  ${Update}
       |)
       |UPDATE long_answer_tasks
       |SET task_id = task.id
       |RETURNING $CommonFields
     """.stripMargin

  val UpdateShortAnswer =
    s"""
       |WITH task AS (
       |  ${Update}
       |)
       |UPDATE short_answer_tasks
       |SET task_id = task.id, max_length = ?
       |RETURNING $CommonFields
     """.stripMargin

  val UpdateMultipleChoice =
    s"""
       |WITH task AS (
       |  ${Update}
       |)
       |UPDATE multiple_choice_tasks
       |SET task_id = task.id, choices = ?, answers = ?, allow_multiple = ?, randomize = ?
       |RETURNING $CommonFields
     """.stripMargin

  val UpdateOrdering =
    s"""
       |WITH task AS (
       |  ${Update}
       |)
       |UPDATE ordering_tasks
       |SET task_id = task.id, elements = ?, answers = ?, randomize = ?
       |RETURNING $CommonFields
     """.stripMargin

  val UpdateMatching =
    s"""
       |WITH task AS (
       |  ${Update}
       |)
       |UPDATE matching_tasks
       |SET task_id = task.id, elements_left = ?, elements_right = ?, answers = ?, randomize = ?
       |RETURNING $CommonFields
     """.stripMargin

  // -- Delete queries -----------------------------------------------------------------------------------------------

  val DeleteByPart = s"""
    DELETE FROM $Table WHERE part_id = ?
  """

  val Delete = s"""
    DELETE FROM $Table WHERE id = ? AND version = ?
  """

  // -- Methods ------------------------------------------------------------------------------------------------------

  /**
   * Find all tasks.
   *
   * @return a vector of the returned tasks
   */
  override def list(implicit conn: Connection):Future[\/[RepositoryError.Fail, IndexedSeq[Task]]] = {
    queryList(SelectAll)
  }

  /**
   * Find all tasks belonging to a given part.
   *
   * @param part The part to return tasks from.
   * @return a vector of the returned tasks
   */
  override def list(part: Part)(implicit conn: Connection): Future[\/[RepositoryError.Fail, IndexedSeq[Task]]] = {
    queryList(SelectByPartId, Array[Any](part.id.bytes))
  }

  /**
   * Find all tasks belonging to a given project.
   *
   * @param project The project to return parts from.
   * @return a vector of the returned tasks
   */
  override def list(project: Project)(implicit conn: Connection): Future[\/[RepositoryError.Fail, IndexedSeq[Task]]] = {
    queryList(SelectByProjectId, Array[Any](project.id.bytes))
  }

  /**
   * Find a single entry by ID.
   *
   * @param id the UUID to search for
   * @return an optional task if one was found
   */
  override def find(id: UUID)(implicit conn: Connection): Future[\/[RepositoryError.Fail, Task]] = {
    queryOne(SelectOne, Seq[Any](id.bytes))
  }

  /**
   * Find a task given its position within a part, its part's position within
   * a project, and its project.
   *
   * @param project the project to search within
   * @param part    the part to get position
   * @param taskNum the number of the task within its part
   * @return an optional task if one was found
   */
  override def find(project: Project, part: Part, taskNum: Int)(implicit conn: Connection): Future[\/[RepositoryError.Fail, Task]] = {
    (for {
      task <- lift(queryOne(SelectByPosition, Seq[Any](part.position, project.id.bytes, taskNum)))
    } yield task).run
  }

  /**
   * Find a task on which user is working on now.
   *
   * @param user
   * @param project
   * @return
   */
  override def findNow(user: User, project: Project)(implicit conn: Connection): Future[\/[RepositoryError.Fail, Task]] = {
    queryOne(SelectNowByUserId, Seq[Any](user.id.bytes, project.id.bytes))
  }


  /**
   * Insert a new task into the database.
   *
   * This method handles all task types in one place.
   *
   * @param task The task to be inserted
   * @return the new task
   */
  override def insert(task: Task)(implicit conn: Connection): Future[\/[RepositoryError.Fail, Task]] = {
    // All tasks have these properties.
    val commonData = Seq[Any](
      task.id.bytes,
      1,
      new DateTime,
      new DateTime,
      task.partId.bytes,
      task.settings.dependencyId match {
        case Some(id) => Some(id.bytes)
        case None => None
      },
      task.settings.title,
      task.settings.description,
      task.position,
      task.settings.notesAllowed
    )

    // Prepare the additional data to be sent depending on the type of task
    val dataArray = task match {
      case longAnswer: LongAnswerTask => commonData ++ Array[Any](Task.LongAnswer)

      case shortAnswer: ShortAnswerTask => commonData ++ Array[Any](
        Task.ShortAnswer,
        shortAnswer.maxLength
      )
      case multipleChoice: MultipleChoiceTask => commonData ++ Array[Any](
        Task.MultipleChoice,
        multipleChoice.choices,
        multipleChoice.answers,
        multipleChoice.allowMultiple,
        multipleChoice.randomizeChoices
      )
      case ordering: OrderingTask => commonData ++ Array[Any](
        Task.Ordering,
        ordering.elements,
        ordering.answers,
        ordering.randomizeChoices
      )
      case matching: MatchingTask => commonData ++ Array[Any](
        Task.Matching,
        matching.elementsLeft,
        matching.elementsRight,
        matching.answers.map { element => IndexedSeq(element.left, element.right) },
        matching.randomizeChoices
      )
      case _ => throw new Exception("I don't know how you did this, but you sent me a task type that doesn't exist.")
    }

    val query = task match {
      case longAnswer: LongAnswerTask => InsertLongAnswer
      case shortAnswer: ShortAnswerTask => InsertShortAnswer
      case multipleChoice: MultipleChoiceTask => InsertMultipleChoice
      case ordering: OrderingTask => InsertOrdering
      case matching: MatchingTask => InsertMatching
    }

    // Send the query
    queryOne(query, dataArray)
  }

  /**
   * Update a task.
   *
   * @param task The task to be updated.
   * @return the updated task
   */
  override def update(task: Task)(implicit conn: Connection): Future[\/[RepositoryError.Fail, Task]] = {
    // Start with the data common to all task types.
    val commonData = Seq[Any](
      task.partId.bytes,
      task.settings.dependencyId match {
        case Some(id) => Some(id.bytes)
        case None => None
      },
      task.settings.title,
      task.settings.description,
      task.position,
      task.settings.notesAllowed,
      task.version +1,
      task.id.bytes, task.version
    )

    // Throw in the task type-specific data.
    val dataArray = task match {
      case longAnswer: LongAnswerTask => commonData
      case shortAnswer: ShortAnswerTask => commonData ++ Array[Any](
        shortAnswer.maxLength
      )
      case multipleChoice: MultipleChoiceTask => commonData ++ Array[Any](
        multipleChoice.choices,
        multipleChoice.answers,
        multipleChoice.allowMultiple,
        multipleChoice.randomizeChoices
      )
      case ordering: OrderingTask => commonData ++ Array[Any](
        ordering.elements,
        ordering.answers,
        ordering.randomizeChoices
      )
      case matching: MatchingTask => commonData ++ Array[Any](
        matching.elementsLeft,
        matching.elementsRight,
        matching.answers.map { element => s"${element.left}:${element.right}" },
        matching.randomizeChoices
      )
      case _ => throw new Exception("I don't know how you did this, but you sent me a task type that doesn't exist.")
    }

    val query = task match {
      case longAnswer: LongAnswerTask => UpdateLongAnswer
      case shortAnswer: ShortAnswerTask => UpdateShortAnswer
      case multipleChoice: MultipleChoiceTask => UpdateMultipleChoice
      case ordering: OrderingTask => UpdateOrdering
      case matching: MatchingTask => UpdateMatching
    }

    // Send the query
    queryOne(query, dataArray)
  }

  /**
   * Delete a task.
   *
   * @param task The task to delete.
   * @return A boolean indicating whether the operation was successful.
   */
  override def delete(task: Task)(implicit conn: Connection): Future[\/[RepositoryError.Fail, Task]] = {
    queryOne(Delete, Seq(task.id.bytes, task.version))
  }

  /**
   * Delete all tasks belonging to a part.
   *
   * @param part the [[Part]] to delete tasks from.
   * @return A boolean indicating whether the operation was successful.
   */
  override def delete(part: Part)(implicit conn: Connection): Future[\/[RepositoryError.Fail, IndexedSeq[Task]]] = {
    (for {
      tasks <- lift(list(part))
      deletedTasks <- lift(queryList(DeleteByPart, Array[Any](part.id.bytes)))
    }
    yield deletedTasks).run
  }
}

trait SpecificTaskConstructors {
  /**
   * Create a LongAnswerTask from a row returned by the database.
   *
   * @param row a [[RowData]] object returned from the db.
   * @return a [[LongAnswerTask]] object
   */
  protected def constructLongAnswerTask(row: RowData): LongAnswerTask = {
    LongAnswerTask(
      id = UUID(row("id").asInstanceOf[Array[Byte]]),
      partId = UUID(row("part_id").asInstanceOf[Array[Byte]]),
      position = row("position").asInstanceOf[Int],
      version = row("version").asInstanceOf[Long],
      settings = CommonTaskSettings(row),
      createdAt = row("created_at").asInstanceOf[DateTime],
      updatedAt = row("updated_at").asInstanceOf[DateTime]
    )
  }

  /**
   * Create a ShortAnswerTask from a row returned by the database.
   *
   * @param row a [[RowData]] object returned from the db.
   * @return a [[ShortAnswerTask]] object
   */
  protected def constructShortAnswerTask(row: RowData): ShortAnswerTask = {
    ShortAnswerTask(
      id = UUID(row("id").asInstanceOf[Array[Byte]]),
      partId = UUID(row("part_id").asInstanceOf[Array[Byte]]),
      position = row("position").asInstanceOf[Int],
      version = row("version").asInstanceOf[Long],
      settings = CommonTaskSettings(row),
      maxLength = row("max_length").asInstanceOf[Int],
      createdAt = row("created_at").asInstanceOf[DateTime],
      updatedAt = row("updated_at").asInstanceOf[DateTime]
    )
  }

  /**
   * Create a MultipleChoiceTask from a row returned by the database.
   *
   * @param row a [[RowData]] object returned from the db.
   * @return a [[MultipleChoiceTask]] object
   */
  protected def constructMultipleChoiceTask(row: RowData): MultipleChoiceTask = {
    MultipleChoiceTask(
      id = UUID(row("id").asInstanceOf[Array[Byte]]),
      partId = UUID(row("part_id").asInstanceOf[Array[Byte]]),
      position = row("position").asInstanceOf[Int],
      version = row("version").asInstanceOf[Long],
      settings = CommonTaskSettings(row),
      choices = Option(row("mc_choices").asInstanceOf[IndexedSeq[String]]).getOrElse(IndexedSeq.empty[String]),
      answers  = Option(row("mc_answers").asInstanceOf[IndexedSeq[Int]]).getOrElse(IndexedSeq.empty[Int]),
      allowMultiple = row("allow_multiple").asInstanceOf[Boolean],
      randomizeChoices = row("mc_randomize").asInstanceOf[Boolean],
      createdAt = row("created_at").asInstanceOf[DateTime],
      updatedAt = row("updated_at").asInstanceOf[DateTime]
    )
  }

  /**
   * Create a OrderingTask from a row returned by the database.
   *
   * @param row a [[RowData]] object returned from the db.
   * @return a [[OrderingTask]] object
   */
  protected def constructOrderingTask(row: RowData): OrderingTask = {
    OrderingTask(
      id = UUID(row("id").asInstanceOf[Array[Byte]]),
      partId = UUID(row("part_id").asInstanceOf[Array[Byte]]),
      position = row("position").asInstanceOf[Int],
      version = row("version").asInstanceOf[Long],
      settings = CommonTaskSettings(row),
      elements = Option(row("ord_elements").asInstanceOf[IndexedSeq[String]]).getOrElse(IndexedSeq.empty[String]),
      answers  = Option(row("ord_answers").asInstanceOf[IndexedSeq[Int]]).getOrElse(IndexedSeq.empty[Int]),
      randomizeChoices = row("ord_randomize").asInstanceOf[Boolean],
      createdAt = row("created_at").asInstanceOf[DateTime],
      updatedAt = row("updated_at").asInstanceOf[DateTime]
    )
  }

  /**
   * Create a MatchingTask from a row returned by the database.
   *
   * @param row a [[RowData]] object returned from the db.
   * @return a [[MatchingTask]] object
   */
  protected def constructMatchingTask(row: RowData): MatchingTask = {
    MatchingTask(
      id = UUID(row("id").asInstanceOf[Array[Byte]]),
      partId = UUID(row("part_id").asInstanceOf[Array[Byte]]),
      position = row("position").asInstanceOf[Int],
      version = row("version").asInstanceOf[Long],
      settings = CommonTaskSettings(row),
      elementsLeft = Option(row("elements_left").asInstanceOf[IndexedSeq[String]]).getOrElse(IndexedSeq.empty[String]),
      elementsRight = Option(row("elements_right").asInstanceOf[IndexedSeq[String]]).getOrElse(IndexedSeq.empty[String]),
      answers = row("mat_answers").asInstanceOf[IndexedSeq[IndexedSeq[Int]]].map { element => Match(element.head, element.tail.head) },
      randomizeChoices = row("mat_randomize").asInstanceOf[Boolean],
      createdAt = row("created_at").asInstanceOf[DateTime],
      updatedAt = row("updated_at").asInstanceOf[DateTime]
    )
  }
}<|MERGE_RESOLUTION|>--- conflicted
+++ resolved
@@ -142,7 +142,6 @@
       |WHERE $Table.position = ?
   """.stripMargin
 
-<<<<<<< HEAD
   val SelectNowByUserId = s"""
     |SELECT $CommonFieldsWithTable, $SpecificFields, COALESCE(work.is_complete, FALSE) AS is_complete
     |FROM $Table
@@ -164,22 +163,6 @@
     |ORDER BY parts.position ASC, $OrderBy
     |LIMIT 1
   """.stripMargin
-=======
-  val SelectNowByUserId =
-    s"""
-       |SELECT $CommonFieldsWithTable, $SpecificFields, COALESCE(work.is_complete, FALSE) AS is_complete
-       |FROM $Table
-       |$Join
-       |INNER JOIN users ON users.id = ?
-       |INNER JOIN projects ON projects.id = ?
-       |INNER JOIN parts ON parts.project_id = projects.id AND parts.enabled = 't'
-       |INNER JOIN users_courses ON users_courses.course_id = projects.course_id AND users_courses.user_id = users.id
-       |LEFT JOIN work ON users.id = work.user_id AND tasks.id = work.task_id
-       |WHERE COALESCE(work.is_complete, FALSE) = FALSE
-       |ORDER BY parts.position ASC, $OrderBy
-       |LIMIT 1
-     """.stripMargin
->>>>>>> ce874357
 
   // -- Insert queries -----------------------------------------------------------------------------------------------
 
