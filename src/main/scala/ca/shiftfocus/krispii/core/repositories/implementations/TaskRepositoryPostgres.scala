package ca.shiftfocus.krispii.core.repositories

import java.util.NoSuchElementException

import ca.shiftfocus.krispii.core.models.tasks.MatchingTask.Match
import ca.shiftfocus.krispii.core.models.tasks.Task
import ca.shiftfocus.krispii.core.error._
import com.github.mauricio.async.db.postgresql.exceptions.GenericDatabaseException
import com.github.mauricio.async.db.{ResultSet, RowData, Connection}
import scala.concurrent.ExecutionContext.Implicits.global
import ca.shiftfocus.lib.exceptions.ExceptionWriter
import ca.shiftfocus.krispii.core.models._
import ca.shiftfocus.krispii.core.models.tasks._
import ca.shiftfocus.uuid.UUID
import play.api.Logger
import scala.concurrent.Future
import org.joda.time.DateTime
import ca.shiftfocus.krispii.core.services.datasource.PostgresDB

import scalaz.{\/-, -\/, \/}

class TaskRepositoryPostgres extends TaskRepository with PostgresRepository[Task] with SpecificTaskConstructors {

  override def constructor(row: RowData): Task = {
    row("task_type").asInstanceOf[Int] match {
      case Task.LongAnswer => constructLongAnswerTask(row)
      case Task.ShortAnswer => constructShortAnswerTask(row)
      case Task.MultipleChoice => constructMultipleChoiceTask(row)
      case Task.Ordering => constructOrderingTask(row)
      case Task.Matching => constructMatchingTask(row)
      case _ => throw new Exception("Invalid task type.")
    }
  }

  // -- Common query components --------------------------------------------------------------------------------------

<<<<<<< HEAD
  val Table                 = "tasks"
  val CommonFields          = "id, version, created_at, updated_at, part_id, dependency_id, name, description, position, notes_allowed, task_type"
  val CommonFieldsWithTable = CommonFields.split(", ").map({ field => s"${Table}." + field}).mkString(", ")
  val SpecificFields =
=======
  val Select =
    s"""
       |SELECT tasks.id, tasks.version, tasks.created_at, tasks.updated_at, tasks.part_id, tasks.dependency_id, tasks.name,
       |  tasks.description, tasks.position, tasks.notes_allowed, tasks.task_type,
       |  short_answer_tasks.max_length,
       |  multiple_choice_tasks.choices as mc_choices,
       |  multiple_choice_tasks.answers as mc_answers,
       |  multiple_choice_tasks.allow_multiple,
       |  multiple_choice_tasks.randomize as mc_randomize,
       |  ordering_tasks.choices as ord_choices,
       |  ordering_tasks.answers as ord_answers,
       |  ordering_tasks.randomize as ord_randomize,
       |  matching_tasks.choices_left,
       |  matching_tasks.choices_right,
       |  matching_Tasks.answers as mat_answers,
       |  matching_Tasks.randomize as mat_randomize
     """.stripMargin

  val Fields =
>>>>>>> 311f7649
    s"""
       |  short_answer_tasks.max_length,
       |  multiple_choice_tasks.choices,
       |  multiple_choice_tasks.answers,
       |  multiple_choice_tasks.allow_multiple,
       |  multiple_choice_tasks.randomize,
       |  ordering_tasks.elements,
       |  ordering_tasks.answers,
       |  ordering_tasks.randomize,
       |  matching_tasks.choices_left,
       |  matching_tasks.choices_right,
       |  matching_Tasks.answers,
       |  matching_Tasks.randomize
     """.stripMargin

  val QMarks  = "?, ?, ?, ?, ?, ?, ?, ?, ?, ?, ?"
  val OrderBy = s"${Table}.position ASC"
  val Join =
    s"""
       |LEFT JOIN long_answer_tasks ON tasks.id = long_answer_tasks.task_id
       |LEFT JOIN short_answer_tasks ON tasks.id = short_answer_tasks.task_id
       |LEFT JOIN multiple_choice_tasks ON tasks.id = multiple_choice_tasks.task_id
       |LEFT JOIN ordering_tasks ON tasks.id = ordering_tasks.task_id
       |LEFT JOIN matching_tasks ON tasks.id = matching_tasks.task_id
     """.stripMargin

  // -- Select queries -----------------------------------------------------------------------------------------------

  val SelectAll =
    s"""
       |SELECT $CommonFields, $SpecificFields
       |FROM $Table
       |$Join
       |ORDER BY $OrderBy
     """.stripMargin

  val SelectOne =
    s"""
       |SELECT $CommonFields, $SpecificFields
       |FROM $Table
       |$Join
       |WHERE tasks.id = ?
     """.stripMargin

  val SelectByPartId =
    s"""
       |SELECT $CommonFields, $SpecificFields
       |FROM $Table
       |$Join
       |WHERE part_id = ?
     """.stripMargin

  // TODO - not used
//  val SelectByProjectIdPartNum =
//    s"""
//       |SELECT $CommonFields, $SpecificFields
//       |FROM $Table, parts, projects
//       |WHERE projects.id = ?
//       |  AND projects.id = parts.project_id
//       |  AND parts.position = ?
//       |  AND parts.id = $Table.part_id
//       |ORDER BY parts.position ASC, $Table.position ASC
//     """.stripMargin

  val SelectByProjectId =
    s"""
      |SELECT $CommonFields, $SpecificFields
      |FROM $Table, parts, projects
      |WHERE projects.id = ?
      | AND projects.id = parts.project_id
      | AND parts.id = $Table.part_id
      |ORDER BY parts.position ASC, $OrderBy
  """.stripMargin

  // TODO - not used
//  val SelectActiveByProjectId = s"""
//    $Select
//    $From, parts, projects, classes, courses_projects, users_courses
//    WHERE projects.id = ?
//      AND projects.id = parts.project_id
//      AND parts.id = tasks.part_id
//      AND users_courses.user_id = ?
//      AND users_courses.course_id = courses_projects.course_id
//      AND courses_projects.project_id = projects.id
//    ORDER BY parts.position ASC, tasks.position ASC
//  """

  val SelectByPosition =
    s"""
      |SELECT $CommonFields, $SpecificFields
      |FROM $Table
      |$Join
      |INNER JOIN parts
      | ON parts.id = tasks.part_id
      | AND parts.position = ?
      |INNER JOIN projects
      | ON projects.id = parts.project_id
      | AND projects.id = ?
      |WHERE tasks.position = ?
  """.stripMargin

  val SelectNowByUserId = s"""
    |SELECT $CommonFields, $SpecificFields, COALESCE(work.is_complete, FALSE) AS is_complete
    |FROM $Table
    |$Join
    |INNER JOIN users ON users.id = ?
    |INNER JOIN projects ON projects.id = ?
    |INNER JOIN parts ON parts.project_id = projects.id AND parts.enabled = 't'
    |INNER JOIN users_courses ON users_courses.course_id = projects.course_id AND users_courses.user_id = users.id
    |LEFT JOIN work ON users.id = work.user_id AND tasks.id = work.task_id
    |WHERE COALESCE(work.is_complete, FALSE) = FALSE
    |ORDER BY parts.position ASC, $OrderBy
    |LIMIT 1
  """

  // -- Insert queries -----------------------------------------------------------------------------------------------

  val Insert =
    s"""
       |INSERT INTO $Table ($CommonFields)
       |VALUES ($QMarks)
       |RETURNING $CommonFields
    """.stripMargin

  val InsertLongAnswer =
    s"""
       |WITH task AS (${Insert}),
       |     la_task AS (INSERT INTO long_answer_tasks (task_id)
       |                 SELECT task.id as task_id
       |                 FROM task
       |                 RETURNING task_id)
       |SELECT $CommonFieldsWithTable
       |FROM task, la_task
     """.stripMargin

  val InsertShortAnswer =
    s"""
       |WITH task AS (${Insert}),
       |     sa_task AS (INSERT INTO short_answer_tasks (task_id, max_length)
       |                 SELECT task.id as task_id, ? as max_length
       |                 FROM task
       |                 RETURNING max_length)
       |SELECT $CommonFieldsWithTable, sa_task.max_length
       |FROM task, sa_task
     """.stripMargin

  val InsertMultipleChoice =
    s"""
       |WITH task AS (${Insert}),
       |     mc_task AS (INSERT INTO multiple_choice_tasks (task_id, choices, answers, allow_multiple, randomize)
       |                 SELECT task.id as task_id, ? as choices, ? as answers, ? as allow_multiple, ? as randomize
       |                 FROM task
       |                 RETURNING *)
<<<<<<< HEAD
       |SELECT $CommonFieldsWithTable, mc_task.choices, mc_task.answers, mc_task.allow_multiple, mc_task.randomize
=======
       |SELECT task.id, task.version, task.created_at, task.updated_at, task.part_id, task.dependency_id, task.name,
       |       task.description, task.position, task.notes_allowed, task.task_type, mc_task.choices as mc_choices,
       |       mc_task.answers as mc_answers, mc_task.allow_multiple, mc_task.randomize as mc_randomize
>>>>>>> 311f7649
       |FROM task, mc_task
     """.stripMargin

  val InsertOrdering =
    s"""
       |WITH task AS (${Insert}),
       |     ord_task AS (INSERT INTO ordering_tasks (task_id, elements, answers, randomize)
       |                  SELECT task.id as task_id, ? as choices, ? as answers, ? as randomize
       |                  FROM task
       |                  RETURNING *)
<<<<<<< HEAD
       |SELECT $CommonFieldsWithTable, ord_task.choices, ord_task.answers, ord_task.randomize
=======
       |SELECT task.id, task.version, task.created_at, task.updated_at, task.part_id, task.dependency_id, task.name,
       |       task.description, task.position, task.notes_allowed, task.task_type, ord_task.choices as ord_choices, ord_task.answers as ord_answers,
       |       ord_task.randomize as ord_randomize
>>>>>>> 311f7649
       |FROM task, ord_task
     """.stripMargin

  val InsertMatching =
    s"""
       |WITH task AS (${Insert}),
<<<<<<< HEAD
       |     mat_task (INSERT INTO matching_tasks (task_id, choices_left, choices_right, answers, randomize)
       |               SELECT task.id as task_id, ? as choices_left, ? as choices_right, ? as answers, ? as randomize
       |               FROM task
       |               RETURNING *)
       |SELECT $CommonFieldsWithTable, mat_task.choices_left, mat_task.choices_right, mat_task.answers, mat_task.randomize
=======
       |     mat_task AS (INSERT INTO matching_tasks (task_id, choices_left, choices_right, answers, randomize)
       |                  SELECT task.id as task_id, ? as choices_left, ? as choices_right, ? as answers, ? as randomize
       |                  FROM task
       |                  RETURNING *)
       |SELECT task.id, task.version, task.created_at, task.updated_at, task.part_id, task.dependency_id, task.name,
       |       task.description, task.position, task.notes_allowed, task.task_type, mat_task.choices_left, mat_task.choices_right,
       |       mat_task.answers as mat_answers, mat_task.randomize as mat_randomize
>>>>>>> 311f7649
       |FROM task, mat_task
     """.stripMargin

  // -- Update queries -----------------------------------------------------------------------------------------------

  val Update =
    s"""
       |UPDATE tasks
       |SET part_id = ?, dependency_id = ?,
       |    name = ?, description = ?,
       |    position = ?, notes_allowed = ?,
       |    version = ?
       |WHERE id = ?
       |  AND version = ?
       |RETURNING $CommonFields
     """.stripMargin

  val UpdateLongAnswer =
    s"""
       |WITH task AS (
       |  ${Update}
       |)
       |UPDATE long_answer_tasks
       |SET task_id = task.id
       |RETURNING $CommonFields
     """.stripMargin

  val UpdateShortAnswer =
    s"""
       |WITH task AS (
       |  ${Update}
       |)
       |UPDATE short_answer_tasks
       |SET task_id = task.id, max_length = ?
       |RETURNING $CommonFields
     """.stripMargin

  val UpdateMultipleChoice =
    s"""
       |WITH task AS (
       |  ${Update}
       |)
       |UPDATE multiple_choice_tasks
       |SET task_id = task.id, choices = ?, answers = ?, allow_multiple = ?, randomize = ?
       |RETURNING $CommonFields
     """.stripMargin

  val UpdateOrdering =
    s"""
       |WITH task AS (
       |  ${Update}
       |)
       |UPDATE ordering_tasks
       |SET task_id = task.id, elements = ?, answers = ?, randomize = ?
       |RETURNING $CommonFields
     """.stripMargin

  val UpdateMatching =
    s"""
       |WITH task AS (
       |  ${Update}
       |)
       |UPDATE matching_tasks
       |SET task_id = task.id, choices_left = ?, choices_right = ?, answers = ?, randomize = ?
       |RETURNING $CommonFields
     """.stripMargin

  // -- Delete queries -----------------------------------------------------------------------------------------------

  val DeleteByPart = s"""
    DELETE FROM $Table WHERE part_id = ?
  """

  val Delete = s"""
    DELETE FROM $Table WHERE id = ? AND version = ?
  """

  // -- Methods ------------------------------------------------------------------------------------------------------

  /**
   * Find all tasks.
   *
   * @return a vector of the returned tasks
   */
  override def list(implicit conn: Connection):Future[\/[RepositoryError.Fail, IndexedSeq[Task]]] = {
    queryList(SelectAll)
  }

  /**
   * Find all tasks belonging to a given part.
   *
   * @param part The part to return tasks from.
   * @return a vector of the returned tasks
   */
  override def list(part: Part)(implicit conn: Connection): Future[\/[RepositoryError.Fail, IndexedSeq[Task]]] = {
    queryList(SelectByPartId, Array[Any](part.id.bytes))
  }

  /**
   * Find all tasks belonging to a given project.
   *
   * @param project The project to return parts from.
   * @return a vector of the returned tasks
   */
  override def list(project: Project)(implicit conn: Connection): Future[\/[RepositoryError.Fail, IndexedSeq[Task]]] = {
    queryList(SelectByProjectId, Array[Any](project.id.bytes))
  }

  /**
   * Find a single entry by ID.
   *
   * @param id the UUID to search for
   * @return an optional task if one was found
   */
  override def find(id: UUID)(implicit conn: Connection): Future[\/[RepositoryError.Fail, Task]] = {
    queryOne(SelectOne, Seq[Any](id.bytes))
  }

  /**
   * Find a task on which user is working on now.
   *
   * @param user
   * @param project
   * @return
   */
  override def findNow(user: User, project: Project)(implicit conn: Connection): Future[\/[RepositoryError.Fail, Task]] = {
    queryOne(SelectNowByUserId, Seq[Any](user.id.bytes, project.id.bytes))
  }

  /**
   * Find a task given its position within a part, its part's position within
   * a project, and its project.
   *
   * @param project the project to search within
   * @param part    the part to get position
   * @param taskNum the number of the task within its part
   * @return an optional task if one was found
   */
  override def find(project: Project, part: Part, taskNum: Int)(implicit conn: Connection): Future[\/[RepositoryError.Fail, Task]] = {
    (for {
      task <- lift(queryOne(SelectByPosition, Seq[Any](part.position, project.id.bytes, taskNum)))
    } yield task).run
  }

  /**
   * Insert a new task into the database.
   *
   * This method handles all task types in one place.
   *
   * @param task The task to be inserted
   * @return the new task
   */
  override def insert(task: Task)(implicit conn: Connection): Future[\/[RepositoryError.Fail, Task]] = {
    // All tasks have these properties.
    val commonData = Seq[Any](
      task.id.bytes,
      new DateTime,
      new DateTime,
      task.partId.bytes,
      task.settings.dependencyId match {
        case Some(id) => Some(id.bytes)
        case None => None
      },
      task.settings.title,
      task.settings.description,
      task.position,
      task.settings.notesAllowed
    )

    // Prepare the additional data to be sent depending on the type of task
    val dataArray = task match {
      case longAnswer: LongAnswerTask => commonData ++ Array[Any](Task.LongAnswer)

      case shortAnswer: ShortAnswerTask => commonData ++ Array[Any](
        Task.ShortAnswer,
        shortAnswer.maxLength
      )
      case multipleChoice: MultipleChoiceTask => commonData ++ Array[Any](
        Task.MultipleChoice,
        multipleChoice.choices,
        multipleChoice.answer,
        multipleChoice.allowMultiple,
        multipleChoice.randomizeChoices
      )
      case ordering: OrderingTask => commonData ++ Array[Any](
        Task.Ordering,
        ordering.elements,
        ordering.answer,
        ordering.randomizeChoices
      )
      case matching: MatchingTask => commonData ++ Array[Any](
        Task.Matching,
        matching.elementsLeft,
        matching.elementsRight,
        matching.answer.map { element => IndexedSeq(element.left, element.right) },
        matching.randomizeChoices
      )
      case _ => throw new Exception("I don't know how you did this, but you sent me a task type that doesn't exist.")
    }

    val query = task match {
      case longAnswer: LongAnswerTask => InsertLongAnswer
      case shortAnswer: ShortAnswerTask => InsertShortAnswer
      case multipleChoice: MultipleChoiceTask => InsertMultipleChoice
      case ordering: OrderingTask => InsertOrdering
      case matching: MatchingTask => InsertMatching
    }

    // Send the query
    queryOne(query, dataArray)
  }

  /**
   * Update a task.
   *
   * @param task The task to be updated.
   * @return the updated task
   */
  override def update(task: Task)(implicit conn: Connection): Future[\/[RepositoryError.Fail, Task]] = {
    // Start with the data common to all task types.
    val commonData = Seq[Any](
      task.partId.bytes,
      task.settings.dependencyId match {
        case Some(id) => Some(id.bytes)
        case None => None
      },
      task.settings.title,
      task.settings.description,
      task.position,
      task.settings.notesAllowed,
      task.version +1,
      task.id.bytes, task.version
    )

    // Throw in the task type-specific data.
    val dataArray = task match {
      case longAnswer: LongAnswerTask => commonData
      case shortAnswer: ShortAnswerTask => commonData ++ Array[Any](
        shortAnswer.maxLength
      )
      case multipleChoice: MultipleChoiceTask => commonData ++ Array[Any](
        multipleChoice.choices,
        multipleChoice.answer,
        multipleChoice.allowMultiple,
        multipleChoice.randomizeChoices
      )
      case ordering: OrderingTask => commonData ++ Array[Any](
        ordering.elements,
        ordering.answer,
        ordering.randomizeChoices
      )
      case matching: MatchingTask => commonData ++ Array[Any](
        matching.elementsLeft,
        matching.elementsRight,
        matching.answer.map { element => s"${element.left}:${element.right}" },
        matching.randomizeChoices
      )
      case _ => throw new Exception("I don't know how you did this, but you sent me a task type that doesn't exist.")
    }

    val query = task match {
      case longAnswer: LongAnswerTask => UpdateLongAnswer
      case shortAnswer: ShortAnswerTask => UpdateShortAnswer
      case multipleChoice: MultipleChoiceTask => UpdateMultipleChoice
      case ordering: OrderingTask => UpdateOrdering
      case matching: MatchingTask => UpdateMatching
    }

    // Send the query
    queryOne(query, dataArray)
  }

  /**
   * Delete a task.
   *
   * @param task The task to delete.
   * @return A boolean indicating whether the operation was successful.
   */
  override def delete(task: Task)(implicit conn: Connection): Future[\/[RepositoryError.Fail, Task]] = {
    queryOne(Delete, Seq(task.id.bytes, task.version))
  }

  /**
   * Delete all tasks belonging to a part.
   *
   * @param part the [[Part]] to delete tasks from.
   * @return A boolean indicating whether the operation was successful.
   */
  override def delete(part: Part)(implicit conn: Connection): Future[\/[RepositoryError.Fail, IndexedSeq[Task]]] = {
    (for {
      tasks <- lift(list(part))
      deletedTasks <- lift(queryList(DeleteByPart, Array[Any](part.id.bytes)))
    }
    yield deletedTasks).run
  }
}

trait SpecificTaskConstructors {
  /**
   * Create a LongAnswerTask from a row returned by the database.
   *
   * @param row a [[RowData]] object returned from the db.
   * @return a [[LongAnswerTask]] object
   */
  protected def constructLongAnswerTask(row: RowData): LongAnswerTask = {
    LongAnswerTask(
      id = UUID(row("id").asInstanceOf[Array[Byte]]),
      partId = UUID(row("part_id").asInstanceOf[Array[Byte]]),
      position = row("position").asInstanceOf[Int],
      version = row("version").asInstanceOf[Long],
      settings = CommonTaskSettings(row),
      createdAt = row("created_at").asInstanceOf[DateTime],
      updatedAt = row("updated_at").asInstanceOf[DateTime]
    )
  }

  /**
   * Create a ShortAnswerTask from a row returned by the database.
   *
   * @param row a [[RowData]] object returned from the db.
   * @return a [[ShortAnswerTask]] object
   */
  protected def constructShortAnswerTask(row: RowData): ShortAnswerTask = {
    ShortAnswerTask(
      id = UUID(row("id").asInstanceOf[Array[Byte]]),
      partId = UUID(row("part_id").asInstanceOf[Array[Byte]]),
      position = row("position").asInstanceOf[Int],
      version = row("version").asInstanceOf[Long],
      settings = CommonTaskSettings(row),
      maxLength = row("max_length").asInstanceOf[Int],
      createdAt = row("created_at").asInstanceOf[DateTime],
      updatedAt = row("updated_at").asInstanceOf[DateTime]
    )
  }

  /**
   * Create a MultipleChoiceTask from a row returned by the database.
   *
   * @param row a [[RowData]] object returned from the db.
   * @return a [[MultipleChoiceTask]] object
   */
  protected def constructMultipleChoiceTask(row: RowData): MultipleChoiceTask = {
    MultipleChoiceTask(
      id = UUID(row("id").asInstanceOf[Array[Byte]]),
      partId = UUID(row("part_id").asInstanceOf[Array[Byte]]),
      position = row("position").asInstanceOf[Int],
      version = row("version").asInstanceOf[Long],
      settings = CommonTaskSettings(row),
      choices = Option(row("mc_choices").asInstanceOf[IndexedSeq[String]]).getOrElse(IndexedSeq.empty[String]),
      answer  = Option(row("mc_answers").asInstanceOf[IndexedSeq[Int]]).getOrElse(IndexedSeq.empty[Int]),
      allowMultiple = row("allow_multiple").asInstanceOf[Boolean],
      randomizeChoices = row("mc_randomize").asInstanceOf[Boolean],
      createdAt = row("created_at").asInstanceOf[DateTime],
      updatedAt = row("updated_at").asInstanceOf[DateTime]
    )
  }

  /**
   * Create a OrderingTask from a row returned by the database.
   *
   * @param row a [[RowData]] object returned from the db.
   * @return a [[OrderingTask]] object
   */
  protected def constructOrderingTask(row: RowData): OrderingTask = {
    OrderingTask(
      id = UUID(row("id").asInstanceOf[Array[Byte]]),
      partId = UUID(row("part_id").asInstanceOf[Array[Byte]]),
      position = row("position").asInstanceOf[Int],
      version = row("version").asInstanceOf[Long],
      settings = CommonTaskSettings(row),
      elements = Option(row("ord_choices").asInstanceOf[IndexedSeq[String]]).getOrElse(IndexedSeq.empty[String]),
      answer  = Option(row("ord_answers").asInstanceOf[IndexedSeq[Int]]).getOrElse(IndexedSeq.empty[Int]),
      randomizeChoices = row("ord_randomize").asInstanceOf[Boolean],
      createdAt = row("created_at").asInstanceOf[DateTime],
      updatedAt = row("updated_at").asInstanceOf[DateTime]
    )
  }

  /**
   * Create a MatchingTask from a row returned by the database.
   *
   * @param row a [[RowData]] object returned from the db.
   * @return a [[MatchingTask]] object
   */
  protected def constructMatchingTask(row: RowData): MatchingTask = {
    MatchingTask(
      id = UUID(row("id").asInstanceOf[Array[Byte]]),
      partId = UUID(row("part_id").asInstanceOf[Array[Byte]]),
      position = row("position").asInstanceOf[Int],
      version = row("version").asInstanceOf[Long],
      settings = CommonTaskSettings(row),
      elementsLeft = Option(row("choices_left").asInstanceOf[IndexedSeq[String]]).getOrElse(IndexedSeq.empty[String]),
      elementsRight = Option(row("choices_right").asInstanceOf[IndexedSeq[String]]).getOrElse(IndexedSeq.empty[String]),
<<<<<<< HEAD
      answer = Option(row("answers").asInstanceOf[IndexedSeq[Int]]).getOrElse(IndexedSeq.empty[Int]).map { element =>
println(println(Console.RED + Console.BOLD + element + Console.RESET))
//        val split = element.split(":")
//        Match(split(0).toInt, split(1).toInt)
        Match(element, element)
      },
      randomizeChoices = row("randomize").asInstanceOf[Boolean],
=======
      answer = row("mat_answers").asInstanceOf[IndexedSeq[IndexedSeq[Int]]].map { element => Match(element.head, element.tail.head) },
      randomizeChoices = row("mat_randomize").asInstanceOf[Boolean],
>>>>>>> 311f7649
      createdAt = row("created_at").asInstanceOf[DateTime],
      updatedAt = row("updated_at").asInstanceOf[DateTime]
    )
  }
}<|MERGE_RESOLUTION|>--- conflicted
+++ resolved
@@ -34,45 +34,23 @@
 
   // -- Common query components --------------------------------------------------------------------------------------
 
-<<<<<<< HEAD
   val Table                 = "tasks"
   val CommonFields          = "id, version, created_at, updated_at, part_id, dependency_id, name, description, position, notes_allowed, task_type"
   val CommonFieldsWithTable = CommonFields.split(", ").map({ field => s"${Table}." + field}).mkString(", ")
   val SpecificFields =
-=======
-  val Select =
-    s"""
-       |SELECT tasks.id, tasks.version, tasks.created_at, tasks.updated_at, tasks.part_id, tasks.dependency_id, tasks.name,
-       |  tasks.description, tasks.position, tasks.notes_allowed, tasks.task_type,
+    s"""
        |  short_answer_tasks.max_length,
        |  multiple_choice_tasks.choices as mc_choices,
        |  multiple_choice_tasks.answers as mc_answers,
        |  multiple_choice_tasks.allow_multiple,
        |  multiple_choice_tasks.randomize as mc_randomize,
-       |  ordering_tasks.choices as ord_choices,
+       |  ordering_tasks.elements as ord_elements,
        |  ordering_tasks.answers as ord_answers,
        |  ordering_tasks.randomize as ord_randomize,
-       |  matching_tasks.choices_left,
-       |  matching_tasks.choices_right,
+       |  matching_tasks.elements_left,
+       |  matching_tasks.elements_right,
        |  matching_Tasks.answers as mat_answers,
        |  matching_Tasks.randomize as mat_randomize
-     """.stripMargin
-
-  val Fields =
->>>>>>> 311f7649
-    s"""
-       |  short_answer_tasks.max_length,
-       |  multiple_choice_tasks.choices,
-       |  multiple_choice_tasks.answers,
-       |  multiple_choice_tasks.allow_multiple,
-       |  multiple_choice_tasks.randomize,
-       |  ordering_tasks.elements,
-       |  ordering_tasks.answers,
-       |  ordering_tasks.randomize,
-       |  matching_tasks.choices_left,
-       |  matching_tasks.choices_right,
-       |  matching_Tasks.answers,
-       |  matching_Tasks.randomize
      """.stripMargin
 
   val QMarks  = "?, ?, ?, ?, ?, ?, ?, ?, ?, ?, ?"
@@ -213,13 +191,9 @@
        |                 SELECT task.id as task_id, ? as choices, ? as answers, ? as allow_multiple, ? as randomize
        |                 FROM task
        |                 RETURNING *)
-<<<<<<< HEAD
-       |SELECT $CommonFieldsWithTable, mc_task.choices, mc_task.answers, mc_task.allow_multiple, mc_task.randomize
-=======
-       |SELECT task.id, task.version, task.created_at, task.updated_at, task.part_id, task.dependency_id, task.name,
-       |       task.description, task.position, task.notes_allowed, task.task_type, mc_task.choices as mc_choices,
-       |       mc_task.answers as mc_answers, mc_task.allow_multiple, mc_task.randomize as mc_randomize
->>>>>>> 311f7649
+       |SELECT $CommonFieldsWithTable,
+       |  mc_task.choices as mc_choices, mc_task.answers as mc_answers,
+       |  mc_task.allow_multiple, mc_task.randomize as mc_randomize
        |FROM task, mc_task
      """.stripMargin
 
@@ -230,34 +204,20 @@
        |                  SELECT task.id as task_id, ? as choices, ? as answers, ? as randomize
        |                  FROM task
        |                  RETURNING *)
-<<<<<<< HEAD
-       |SELECT $CommonFieldsWithTable, ord_task.choices, ord_task.answers, ord_task.randomize
-=======
-       |SELECT task.id, task.version, task.created_at, task.updated_at, task.part_id, task.dependency_id, task.name,
-       |       task.description, task.position, task.notes_allowed, task.task_type, ord_task.choices as ord_choices, ord_task.answers as ord_answers,
-       |       ord_task.randomize as ord_randomize
->>>>>>> 311f7649
+       |SELECT $CommonFieldsWithTable,
+       |  ord_task.choices as ord_elements, ord_task.answers as ord_answers, ord_task.randomize as ord_randomize
        |FROM task, ord_task
      """.stripMargin
 
   val InsertMatching =
     s"""
        |WITH task AS (${Insert}),
-<<<<<<< HEAD
-       |     mat_task (INSERT INTO matching_tasks (task_id, choices_left, choices_right, answers, randomize)
-       |               SELECT task.id as task_id, ? as choices_left, ? as choices_right, ? as answers, ? as randomize
+       |     mat_task (INSERT INTO matching_tasks (task_id, elements_left, elements_right, answers, randomize)
+       |               SELECT task.id as task_id, ? as elements_left, ? as elements_right, ? as answers, ? as randomize
        |               FROM task
        |               RETURNING *)
-       |SELECT $CommonFieldsWithTable, mat_task.choices_left, mat_task.choices_right, mat_task.answers, mat_task.randomize
-=======
-       |     mat_task AS (INSERT INTO matching_tasks (task_id, choices_left, choices_right, answers, randomize)
-       |                  SELECT task.id as task_id, ? as choices_left, ? as choices_right, ? as answers, ? as randomize
-       |                  FROM task
-       |                  RETURNING *)
-       |SELECT task.id, task.version, task.created_at, task.updated_at, task.part_id, task.dependency_id, task.name,
-       |       task.description, task.position, task.notes_allowed, task.task_type, mat_task.choices_left, mat_task.choices_right,
-       |       mat_task.answers as mat_answers, mat_task.randomize as mat_randomize
->>>>>>> 311f7649
+       |SELECT $CommonFieldsWithTable,
+       |  mat_task.elements_left, mat_task.elements_right, mat_task.answers as mat_answers, mat_task.randomize as mat_randomize
        |FROM task, mat_task
      """.stripMargin
 
@@ -321,7 +281,7 @@
        |  ${Update}
        |)
        |UPDATE matching_tasks
-       |SET task_id = task.id, choices_left = ?, choices_right = ?, answers = ?, randomize = ?
+       |SET task_id = task.id, elements_left = ?, elements_right = ?, answers = ?, randomize = ?
        |RETURNING $CommonFields
      """.stripMargin
 
@@ -628,7 +588,7 @@
       position = row("position").asInstanceOf[Int],
       version = row("version").asInstanceOf[Long],
       settings = CommonTaskSettings(row),
-      elements = Option(row("ord_choices").asInstanceOf[IndexedSeq[String]]).getOrElse(IndexedSeq.empty[String]),
+      elements = Option(row("ord_elements").asInstanceOf[IndexedSeq[String]]).getOrElse(IndexedSeq.empty[String]),
       answer  = Option(row("ord_answers").asInstanceOf[IndexedSeq[Int]]).getOrElse(IndexedSeq.empty[Int]),
       randomizeChoices = row("ord_randomize").asInstanceOf[Boolean],
       createdAt = row("created_at").asInstanceOf[DateTime],
@@ -649,20 +609,10 @@
       position = row("position").asInstanceOf[Int],
       version = row("version").asInstanceOf[Long],
       settings = CommonTaskSettings(row),
-      elementsLeft = Option(row("choices_left").asInstanceOf[IndexedSeq[String]]).getOrElse(IndexedSeq.empty[String]),
-      elementsRight = Option(row("choices_right").asInstanceOf[IndexedSeq[String]]).getOrElse(IndexedSeq.empty[String]),
-<<<<<<< HEAD
-      answer = Option(row("answers").asInstanceOf[IndexedSeq[Int]]).getOrElse(IndexedSeq.empty[Int]).map { element =>
-println(println(Console.RED + Console.BOLD + element + Console.RESET))
-//        val split = element.split(":")
-//        Match(split(0).toInt, split(1).toInt)
-        Match(element, element)
-      },
-      randomizeChoices = row("randomize").asInstanceOf[Boolean],
-=======
+      elementsLeft = Option(row("elements_left").asInstanceOf[IndexedSeq[String]]).getOrElse(IndexedSeq.empty[String]),
+      elementsRight = Option(row("elements_right").asInstanceOf[IndexedSeq[String]]).getOrElse(IndexedSeq.empty[String]),
       answer = row("mat_answers").asInstanceOf[IndexedSeq[IndexedSeq[Int]]].map { element => Match(element.head, element.tail.head) },
       randomizeChoices = row("mat_randomize").asInstanceOf[Boolean],
->>>>>>> 311f7649
       createdAt = row("created_at").asInstanceOf[DateTime],
       updatedAt = row("updated_at").asInstanceOf[DateTime]
     )
