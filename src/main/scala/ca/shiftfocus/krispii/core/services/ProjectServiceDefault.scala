--- conflicted
+++ resolved
@@ -157,26 +157,6 @@
     }
   }
 
-<<<<<<< HEAD
-  def insertForClonePart(part: Part): Future[\/[ErrorUnion#Fail, Part]] = {
-    transactional { implicit conn: Connection =>
-      Logger.error("inserting" + part.toString)
-      partRepository.insert(part)
-    }
-  }
-
-  def insertProjectWithParts(parts: IndexedSeq[Part], project: Project): Future[\/[ErrorUnion#Fail, IndexedSeq[Part]]] = {
-    transactional { implicit conn: Connection =>
-      for {
-        newProject <- projectRepository.insert(project)
-        partsWithAdditions <- lift(serializedT(parts)(part => {
-          partRepository.insert(part)
-        }))
-      } yield parts
-
-    }
-  }
-=======
   def insertParts(parts: IndexedSeq[Part]): Future[\/[ErrorUnion#Fail, IndexedSeq[Part]]] = {
     transactional { implicit conn: Connection =>
       for {
@@ -197,7 +177,6 @@
     }
   }
 
->>>>>>> 1541391a
   /**
    * insert array of tasks in for
    *
@@ -208,33 +187,20 @@
    */
   override def copyMasterProject(projectId: UUID, courseId: UUID, userId: UUID): Future[\/[ErrorUnion#Fail, Project]] = {
     transactional { implicit conn: Connection =>
+
       val futureProject = for {
         clonedProject <- lift(projectRepository.cloneProject(projectId, courseId))
-<<<<<<< HEAD
-        parts <- lift(projectRepository.cloneProjectParts(projectId, userId, clonedProject.id))
-        clonedParts <- lift((insertProjectWithParts(parts, clonedProject)))
-=======
         newProject <- lift(insertProject(clonedProject))
         clonedParts <- lift(projectRepository.cloneProjectParts(projectId, userId, clonedProject.id))
         clonedComponents <- lift(projectRepository.cloneProjectComponents(projectId, userId))
         parts <- lift(insertParts(clonedParts))
         components <- lift(insertComponents(clonedComponents))
->>>>>>> 1541391a
         partsWithAdditions <- lift(serializedT(clonedParts)(part => {
           for {
             tasks <- lift(insertTasks(part.tasks, part))
-<<<<<<< HEAD
-            partNew = part.copy(tasks = tasks, components = components)
-            _ = Logger.error("part project id" + part.projectId)
-            //            part <- lift(insertForClonePart(part))
-          } yield (components, tasks, part)
-        }))
-        project <- lift(projectRepository.find(clonedProject.id))
-=======
             partComponents <- lift(insertPartsComponents(components, part))
           } yield tasks
         }))
->>>>>>> 1541391a
         //here we might want to change it. instead of accessing database once more we can map parts to the projects
       } yield clonedProject
       futureProject
@@ -431,7 +397,6 @@
     id: UUID = UUID.randomUUID
   ): Future[\/[ErrorUnion#Fail, Part]] = {
     transactional { implicit conn: Connection =>
-      Logger.error("inside create part")
       for {
         project <- lift(projectRepository.find(projectId, false))
         partList <- lift(partRepository.list(project, false))
@@ -469,7 +434,6 @@
             name = name,
             position = truePosition
           )
-          Logger.error("inserting into " + newPart.projectId + " part" + newPart.toString)
           // Add newPart and order parts by position
           val orderedParts = (filteredPartList :+ newPart).sortWith(_.position < _.position)
 
