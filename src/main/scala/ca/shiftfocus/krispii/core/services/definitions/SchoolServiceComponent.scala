package ca.shiftfocus.krispii.core.services

import ca.shiftfocus.uuid.UUID
import ca.shiftfocus.krispii.core.models._
import scala.concurrent.Future
import java.awt.Color

trait SchoolServiceComponent {

  val schoolService: SchoolService

  trait SchoolService {

    def listCourses: Future[IndexedSeq[Course]]
    def listCoursesByUser(userId: UUID): Future[IndexedSeq[Course]]
    def listCoursesByTeacher(userId: UUID): Future[IndexedSeq[Course]]
    def listCoursesByProject(projectId: UUID): Future[IndexedSeq[Course]]
    def findCourse(id: UUID): Future[Option[Course]]
    def createCourse(teacherId: Option[UUID], name: String, color: Color): Future[Course]
    def updateCourse(id: UUID, version: Long, teacherId: Option[UUID], name: String, color: Color): Future[Course]
    def deleteCourse(id: UUID, version: Long): Future[Boolean]

<<<<<<< HEAD
    def listSections: Future[IndexedSeq[Class]]
    def listSectionsByUser(userId: UUID): Future[IndexedSeq[Class]]
    def listSectionsByTeacher(userId: UUID): Future[IndexedSeq[Class]]
    def listSectionsByProject(projectId: UUID): Future[IndexedSeq[Class]]
    def findSection(id: UUID): Future[Option[Class]]
    def createSection(teacherId: Option[UUID], name: String, color: Color): Future[Class]
    def updateSection(id: UUID, version: Long, teacherId: Option[UUID], name: String, color: Color): Future[Class]
    def deleteSection(id: UUID, version: Long): Future[Boolean]

    // Utility functions for section management, assuming you already found a section object.
    def enablePart(classId: UUID, partId: UUID): Future[Boolean]
    def disablePart(classId: UUID, partId: UUID): Future[Boolean]

    // TODO remove
//    def isPartEnabledForUser(partId: UUID, userId: UUID): Future[Boolean]
//    def isPartEnabledForSection(partId: UUID, classId: UUID): Future[Boolean]

    def listEnabledParts(projectSlug: String, userId: UUID): Future[IndexedSeq[Part]]
    // TODO - rewrite
    def listEnabledParts(projectId: UUID): Future[IndexedSeq[Part]]
//    def listEnabledParts(projectId: UUID, classId: UUID): Future[IndexedSeq[Part]]
=======
    def isPartEnabledForUser(partId: UUID, userId: UUID): Future[Boolean]
    def isPartEnabledForCourse(partId: UUID, courseId: UUID): Future[Boolean]
    def listEnabledParts(projectSlug: String, userId: UUID): Future[IndexedSeq[Part]]
    def listEnabledParts(projectId: UUID, courseId: UUID): Future[IndexedSeq[Part]]
>>>>>>> 8503d0e3

    def userHasProject(userId: UUID, projectSlug: String): Future[Boolean]

    //def listStudents(course: Course): Future[IndexedSeq[User]]
    def listStudents(courseId: UUID): Future[IndexedSeq[User]]
    def listStudents(course: Course): Future[IndexedSeq[User]]
    def listProjects(courseId: UUID): Future[IndexedSeq[Project]]
    def listProjects(course: Course): Future[IndexedSeq[Project]]

    def findUserForTeacher(userId: UUID, teacherId: UUID): Future[Option[UserInfo]]

    def addUsers(course: Course, userIds: IndexedSeq[UUID]): Future[Boolean]
    def removeUsers(course: Course, userIds: IndexedSeq[UUID]): Future[Boolean]

    def forceComplete(taskId: UUID, courseId: UUID): Future[Boolean]
  }
}<|MERGE_RESOLUTION|>--- conflicted
+++ resolved
@@ -20,34 +20,11 @@
     def updateCourse(id: UUID, version: Long, teacherId: Option[UUID], name: String, color: Color): Future[Course]
     def deleteCourse(id: UUID, version: Long): Future[Boolean]
 
-<<<<<<< HEAD
-    def listSections: Future[IndexedSeq[Class]]
-    def listSectionsByUser(userId: UUID): Future[IndexedSeq[Class]]
-    def listSectionsByTeacher(userId: UUID): Future[IndexedSeq[Class]]
-    def listSectionsByProject(projectId: UUID): Future[IndexedSeq[Class]]
-    def findSection(id: UUID): Future[Option[Class]]
-    def createSection(teacherId: Option[UUID], name: String, color: Color): Future[Class]
-    def updateSection(id: UUID, version: Long, teacherId: Option[UUID], name: String, color: Color): Future[Class]
-    def deleteSection(id: UUID, version: Long): Future[Boolean]
-
-    // Utility functions for section management, assuming you already found a section object.
-    def enablePart(classId: UUID, partId: UUID): Future[Boolean]
-    def disablePart(classId: UUID, partId: UUID): Future[Boolean]
-
-    // TODO remove
-//    def isPartEnabledForUser(partId: UUID, userId: UUID): Future[Boolean]
-//    def isPartEnabledForSection(partId: UUID, classId: UUID): Future[Boolean]
 
     def listEnabledParts(projectSlug: String, userId: UUID): Future[IndexedSeq[Part]]
     // TODO - rewrite
     def listEnabledParts(projectId: UUID): Future[IndexedSeq[Part]]
 //    def listEnabledParts(projectId: UUID, classId: UUID): Future[IndexedSeq[Part]]
-=======
-    def isPartEnabledForUser(partId: UUID, userId: UUID): Future[Boolean]
-    def isPartEnabledForCourse(partId: UUID, courseId: UUID): Future[Boolean]
-    def listEnabledParts(projectSlug: String, userId: UUID): Future[IndexedSeq[Part]]
-    def listEnabledParts(projectId: UUID, courseId: UUID): Future[IndexedSeq[Part]]
->>>>>>> 8503d0e3
 
     def userHasProject(userId: UUID, projectSlug: String): Future[Boolean]
 
