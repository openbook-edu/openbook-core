--- conflicted
+++ resolved
@@ -697,13 +697,8 @@
   {
     for {
       task <- lift(taskRepository.find(commonArgs.taskId))
-<<<<<<< HEAD
-      _ <- predicate (task.version == commonArgs.version) (RepositoryError.OfflineLockFail)
-      _ <- predicate (task.isInstanceOf[LongAnswerTask]) (ServiceError.BadInput("services.ProjectService.updateLongAnswerTask.wrongTaskType"))
-=======
       _ <- predicate (task.version == commonArgs.version) (ServiceError.OfflineLockFail)
       _ <- predicate (task.isInstanceOf[LongAnswerTask]) (ServiceError.BadInput(Messages("services.ProjectService.updateLongAnswerTask.wrongTaskType")))
->>>>>>> 619c58de
       toUpdate = task.asInstanceOf[LongAnswerTask].copy(
         partId = commonArgs.partId.getOrElse(task.partId),
         position = commonArgs.position.getOrElse(task.position),
@@ -733,13 +728,8 @@
   {
     for {
       task <- lift(taskRepository.find(commonArgs.taskId))
-<<<<<<< HEAD
-      _ <- predicate (task.version == commonArgs.version) (RepositoryError.OfflineLockFail)
-      _ <- predicate (task.isInstanceOf[ShortAnswerTask]) (ServiceError.BadInput("services.ProjectService.updateShortAnswerTask.wrongTaskType"))
-=======
       _ <- predicate (task.version == commonArgs.version) (ServiceError.OfflineLockFail)
       _ <- predicate (task.isInstanceOf[ShortAnswerTask]) (ServiceError.BadInput(Messages("services.ProjectService.updateShortAnswerTask.wrongTaskType")))
->>>>>>> 619c58de
       shortAnswerTask = task.asInstanceOf[ShortAnswerTask]
       toUpdate = shortAnswerTask.copy(
         partId = commonArgs.partId.getOrElse(task.partId),
@@ -777,13 +767,8 @@
   {
     for {
       task <- lift(taskRepository.find(commonArgs.taskId))
-<<<<<<< HEAD
-      _ <- predicate (task.version == commonArgs.version) (RepositoryError.OfflineLockFail)
-      _ <- predicate (task.isInstanceOf[MultipleChoiceTask]) (ServiceError.BadInput("services.ProjectService.updateMultipleChoiceTask.wrongTaskType"))
-=======
       _ <- predicate (task.version == commonArgs.version) (ServiceError.OfflineLockFail)
       _ <- predicate (task.isInstanceOf[MultipleChoiceTask]) (ServiceError.BadInput(Messages("services.ProjectService.updateMultipleChoiceTask.wrongTaskType")))
->>>>>>> 619c58de
       mcTask = task.asInstanceOf[MultipleChoiceTask]
       toUpdate = mcTask.copy(
         partId = commonArgs.partId.getOrElse(task.partId),
@@ -822,13 +807,8 @@
   {
     for {
       task <- lift(taskRepository.find(commonArgs.taskId))
-<<<<<<< HEAD
-      _ <- predicate (task.version == commonArgs.version) (RepositoryError.OfflineLockFail)
-      _ <- predicate (task.isInstanceOf[OrderingTask]) (ServiceError.BadInput("services.ProjectService.updateOrderingTask.wrongTaskType"))
-=======
       _ <- predicate (task.version == commonArgs.version) (ServiceError.OfflineLockFail)
       _ <- predicate (task.isInstanceOf[OrderingTask]) (ServiceError.BadInput(Messages("services.ProjectService.updateOrderingTask.wrongTaskType")))
->>>>>>> 619c58de
       orderingTask = task.asInstanceOf[OrderingTask]
       toUpdate = orderingTask.copy(
         partId = commonArgs.partId.getOrElse(task.partId),
@@ -868,13 +848,8 @@
   {
     for {
       task <- lift(taskRepository.find(commonArgs.taskId))
-<<<<<<< HEAD
-      _ <- predicate (task.version == commonArgs.version) (RepositoryError.OfflineLockFail)
-      _ <- predicate (task.isInstanceOf[MatchingTask]) (ServiceError.BadInput("services.ProjectService.updateMatchingTask.wrongTaskType"))
-=======
       _ <- predicate (task.version == commonArgs.version) (ServiceError.OfflineLockFail)
       _ <- predicate (task.isInstanceOf[MatchingTask]) (ServiceError.BadInput(Messages("services.ProjectService.updateMatchingTask.wrongTaskType")))
->>>>>>> 619c58de
       matchingTask = task.asInstanceOf[MatchingTask]
       toUpdate = matchingTask.copy(
         partId = commonArgs.partId.getOrElse(task.partId),
