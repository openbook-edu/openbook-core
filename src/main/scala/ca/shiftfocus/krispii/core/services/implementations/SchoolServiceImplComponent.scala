package ca.shiftfocus.krispii.core.services

import java.awt.Color

import ca.shiftfocus.krispii.core.fail.{BadInput, NoResults, GenericFail, Fail}
import ca.shiftfocus.krispii.core.lib.FutureMonad
import com.github.mauricio.async.db.util.ExecutorServiceUtils.CachedExecutionContext
import ca.shiftfocus.krispii.core.models._
import ca.shiftfocus.krispii.core.repositories._
import ca.shiftfocus.krispii.core.services.datasource._
import ca.shiftfocus.uuid.UUID
import play.api.Logger
import scala.concurrent.Future
import scalaz.{\/-, -\/, \/}

trait SchoolServiceImplComponent extends SchoolServiceComponent {
  self: AuthServiceComponent with
        ProjectServiceComponent with
        CourseRepositoryComponent with
        CourseRepositoryComponent with
        UserRepositoryComponent with
        WorkRepositoryComponent with
        DB =>

  override val schoolService: SchoolService = new SchoolServiceImpl

  private class SchoolServiceImpl extends SchoolService {

    /*
     * Methods for Courses
     */

    /**
     * List all courses.
     *
     * @return an [[IndexedSeq]] of [[Course]]
     */
    override def listCourses: Future[\/[Fail, IndexedSeq[Course]]] = {
      courseRepository.list
    }
    
    /**
     * List all courses associated with a specific user.
     *
     * This finds courses for which the given id is set as a
     * student of the course via an association table.
     *
     * @param userId the [[UUID]] of the [[User]] to search for.
     * @return an [[IndexedSeq]] of [[Course]]
     */
    override def listCoursesByUser(userId: UUID): Future[\/[Fail, IndexedSeq[Course]]] = {
      (for {
        userInfo <- lift(authService.find(userId))
        courses <- lift(courseRepository.list(userInfo.user, false))
        coursesWithProjects <- liftSeq { courses.map { course =>
          (for {
            projects <- lift(projectService.list(course.id))
            courseWithProjects = course.copy(projects = Some(projects))
          } yield courseWithProjects).run
        }}
      }
      yield coursesWithProjects).run
    }

    /**
     * List all courses taught by a specific user.
     *
     * This finds courses for which the given id is set as the teacherID
     * parameter.
     *
     * @param userId the [[UUID]] of the [[User]] to search for.
     * @param an [[IndexedSeq]] of [[Course]]
     */
    override def listCoursesByTeacher(userId: UUID): Future[\/[Fail, IndexedSeq[Course]]] = {
      (for {
        userInfo <- lift(authService.find(userId))
        coursesInt <- lift(courseRepository.list(userInfo.user, true))
        courses <- liftSeq { coursesInt.map { course =>
          (for {
            projects <- lift(projectService.list(course.id))
            courseWithProjects = course.copy(projects = Some(projects))
          } yield courseWithProjects).run
        }}
      } yield courses).run
    }

    /**
     * List all courses that have a specific project.
     *
     * @param projectId the [[UUID]] of the [[Project]] to filter by
     * @return an [[IndexedSeq]] of [[Course]]
     */
    override def listCoursesByProject(projectId: UUID): Future[\/[Fail, IndexedSeq[Course]]] = {
      (for {
        project <- lift(projectService.find(projectId))
        coursesInt <- lift(courseRepository.list(project))
        courses <- liftSeq { coursesInt.map { course =>
          (for {
            projects <- lift(projectService.list(course.id))
            courseWithProjects = course.copy(projects = Some(projects))
          } yield courseWithProjects).run
        }}
      }
      yield courses).run
    }

    /**
     * Find a specific course by id.
     *
     * @param id the [[UUID]] of the [[Course]] to find.
     * @return an optional [[Course]]
     */
    override def findCourse(id: UUID): Future[\/[Fail, Course]] = {
      (for {
        course <- lift(courseRepository.find(id))
        projects <- lift(projectService.list(course.id))
      } yield course.copy(projects = Some(projects))).run
    }

    /**
     * Create a new course.
     *
     * @param teacherId the optional [[UUID]] of the [[User]] teaching this course
     * @param name the name of this course
     * @return the newly created [[Course]]
     */
    override def createCourse(teacherId: UUID, name: String, color: Color): Future[\/[Fail, Course]] = {
      transactional { implicit connection =>
        (for {
          teacher <- lift(authService.find(teacherId))
          _ <- predicate (teacher.roles.map(_.name).contains("teacher")) (GenericFail("Tried to create a course for a user who isn't a teacher."))
          newCourse = Course(
            teacherId = teacher.user.id,
            name = name,
            color = color
          )
          createdCourse <- lift(courseRepository.insert(newCourse))
        }
        yield newCourse).run
      }
    }

    /**
     * Create a new course.
     *
     * @param id the [[UUID]] of the [[Course]] this course belongs to
     * @param teacherId the optional [[UUID]] of the [[User]] teaching this course
     * @param name the name of this course
     * @return the newly created [[Course]]
     */
    override def updateCourse(id: UUID, version: Long, teacherId: Option[UUID], name: Option[String], color: Option[Color]): Future[\/[Fail, Course]] = {
      transactional { implicit connection =>
        (for {
          existingCourse <- lift(courseRepository.find(id))
          tId = teacherId.getOrElse(existingCourse.teacherId)
          teacher <- lift(authService.find(tId))
          _ <- predicate (teacher.roles.map(_.name).contains("teacher")) (GenericFail("Tried to update a course for a user who isn't a teacher."))
          toUpdate = existingCourse.copy(
            teacherId = teacherId.getOrElse(existingCourse.teacherId),
            name = name.getOrElse(existingCourse.name),
            color = color.getOrElse(existingCourse.color)
          )
          updatedCourse <- lift(courseRepository.update(toUpdate))
        }
        yield updatedCourse).run
      }
    }

    /**
     * Delete a [[Course]] from the system.
     *
     * @param id the unique ID of the [[Course]] to update
     * @param version the latest version of the [[Course]] for O.O.L.
     * @return a boolean indicating success or failure
     */
    override def deleteCourse(id: UUID, version: Long): Future[\/[Fail, Course]] = {
      transactional { implicit connection =>
        (for {
          existingCourse <- lift(courseRepository.find(id))
          toDelete = existingCourse.copy(version = version)
          wasDeleted <- lift(courseRepository.delete(toDelete))
        } yield wasDeleted).run
      }
    }

    // Utility functions for course management, assuming you already found a course object.

    /**
     * List all students registered to a course.
     */
    override def listStudents(courseId: UUID): Future[\/[Fail, IndexedSeq[UserInfo]]] = {
      (for {
        course <- lift(courseRepository.find(courseId))
        students <- lift(listStudents(course))
      } yield students).run
    }

    override def listStudents(course: Course): Future[\/[Fail, IndexedSeq[UserInfo]]] = {
      authService.list(None, Some(IndexedSeq(course.id)))
    }

    /**
     * List all projects belonging to a course.
     */
<<<<<<< HEAD

//    override def listEnabledParts(projectId: UUID, classId: UUID): Future[IndexedSeq[Part]] = {
//      val fProject = projectRepository.find(projectId).map(_.get)
//      val fSection = classRepository.find(classId).map(_.get)
//      for {
//        project <- fProject
//        section <- fSection
//        enabledParts <- partRepository.listEnabled(project, section)
//      }
//      yield enabledParts
//    }.recover {
//      case exception => throw exception
//    }

    override def listEnabledParts(projectId: UUID): Future[IndexedSeq[Part]] = {
      val fProject = projectRepository.find(projectId).map(_.get)
      for {
        project <- fProject
        enabledParts <- {
          Future successful project.parts.filter(_.enabled)
        }
      }
      yield enabledParts
    }.recover {
      case exception => throw exception
=======
    override def listProjects(courseId: UUID): Future[\/[Fail, IndexedSeq[Project]]] = {
      (for {
        course <- lift(courseRepository.find(courseId))
        projects <- lift(listProjects(course))
      } yield projects).run
>>>>>>> 420710e5
    }

    override def listProjects(course: Course): Future[\/[Fail, IndexedSeq[Project]]] = {
      projectService.list(course.id)
    }

    /**
     * Add students to a course.
     *
     * @param course the [[Course]] to add users to
     * @param userIds an [[IndexedSeq]] of [[UUID]] representing the [[User]]s to be added.
     * @param a [[Boolean]] indicating success or failure.
     */
    override def addUsers(course: Course, userIds: IndexedSeq[UUID]): Future[\/[Fail, IndexedSeq[User]]] = {
      transactional { implicit connection =>
        (for {
          users <- lift(userRepository.list(userIds))
          wereAdded <- lift(courseRepository.addUsers(course, users))
          usersInCourse <- lift(userRepository.list(course))
        } yield usersInCourse).run
      }
    }

    /**
     * Remove students from a course.
     *
     * @param course the [[Course]] to remove users from
     * @param userIds an [[IndexedSeq]] of [[UUID]] representing the [[User]]s to be removed.
     * @param a [[Boolean]] indicating success or failure.
     */
    override def removeUsers(course: Course, userIds: IndexedSeq[UUID]): Future[\/[Fail, IndexedSeq[User]]] = {
      transactional { implicit connection =>
        (for {
          users <- lift(userRepository.list(userIds))
          wereRemoved <- lift(courseRepository.removeUsers(course, users))
          usersInCourse <- lift(userRepository.list(course))
        } yield usersInCourse).run
      }
    }

    /**
     * Given a user and teacher, finds whether this user belongs to any of that teacher's courses.
     *
     * @param userId
     * @param teacherId
     * @return
     */
    override def findUserForTeacher(userId: UUID, teacherId: UUID): Future[\/[Fail, UserInfo]] = {
      (for {
        user <- lift(authService.find(userId))
        teacher <- lift(authService.find(teacherId))
        maybeStudent <- lift(courseRepository.findUserForTeacher(user.user, teacher.user))
        student <- lift(authService.find(maybeStudent.id))
      } yield student).run
    }

    /**
     * Checks if a user has access to a project.
     *
     * @param userId the [[UUID]] of the user to check
     * @param projectSlug the slug of the project to look for
     * @return a boolean indicating success or failure
     */
<<<<<<< HEAD
    override def userHasProject(userId: UUID, projectSlug: String): Future[Boolean] = {
      for {
        user <- userRepository.find(userId).map(_.get)
        project <- projectRepository.find(projectSlug).map(_.get)
        hasProject <- courseRepository.hasProject(user, project)(db.pool)
      }
      yield hasProject
    }.recover {
      case exception => throw exception
    }

    /**
     * List a user's enabled parts.
     *
     * @param projectSlug the project's slug
     * @param userId the [[UUID]] of the [[User]] to list parts for
     * @return an [[IndexedSeq[Part]]]
     */
    override def listEnabledParts(projectSlug: String, userId: UUID): Future[IndexedSeq[Part]] = {
      for {
        projectOption <- projectRepository.find(projectSlug)
        user <- userRepository.find(userId).map(_.get)
        partsList <- { projectOption match {
          case Some(project) => Future successful project.parts.filter(_.enabled)
          case None => Future.successful(IndexedSeq[Part]())
        }}
      } yield partsList
    }.recover {
      case exception => throw exception
    }

    // TODO remove
//    override def isPartEnabledForUser(partId: UUID, userId: UUID): Future[Boolean] = {
//      for {
//        part <- partRepository.find(partId).map(_.get)
//        user <- userRepository.find(userId).map(_.get)
//        isEnabled <- partRepository.isEnabled(part, user)
//      }
//      yield isEnabled
//    }
//
//    override def isPartEnabledForSection(partId: UUID, classId: UUID): Future[Boolean] = {
//      for {
//        part <- partRepository.find(partId).map(_.get)
//        section <- classRepository.find(classId).map(_.get)
//        isEnabled <- partRepository.isEnabled(part, section)
//      }
//      yield isEnabled
//    }
=======
    override def userHasProject(userId: UUID, projectSlug: String): Future[\/[Fail, Boolean]] = {
      (for {
        user <- lift(authService.find(userId))
        project <- lift(projectService.find(projectSlug))
        hasProject <- lift(courseRepository.hasProject(user.user, project)(db.pool))
      }
      yield hasProject).run
    }
>>>>>>> 420710e5
  }
}<|MERGE_RESOLUTION|>--- conflicted
+++ resolved
@@ -202,39 +202,11 @@
     /**
      * List all projects belonging to a course.
      */
-<<<<<<< HEAD
-
-//    override def listEnabledParts(projectId: UUID, classId: UUID): Future[IndexedSeq[Part]] = {
-//      val fProject = projectRepository.find(projectId).map(_.get)
-//      val fSection = classRepository.find(classId).map(_.get)
-//      for {
-//        project <- fProject
-//        section <- fSection
-//        enabledParts <- partRepository.listEnabled(project, section)
-//      }
-//      yield enabledParts
-//    }.recover {
-//      case exception => throw exception
-//    }
-
-    override def listEnabledParts(projectId: UUID): Future[IndexedSeq[Part]] = {
-      val fProject = projectRepository.find(projectId).map(_.get)
-      for {
-        project <- fProject
-        enabledParts <- {
-          Future successful project.parts.filter(_.enabled)
-        }
-      }
-      yield enabledParts
-    }.recover {
-      case exception => throw exception
-=======
     override def listProjects(courseId: UUID): Future[\/[Fail, IndexedSeq[Project]]] = {
       (for {
         course <- lift(courseRepository.find(courseId))
         projects <- lift(listProjects(course))
       } yield projects).run
->>>>>>> 420710e5
     }
 
     override def listProjects(course: Course): Future[\/[Fail, IndexedSeq[Project]]] = {
@@ -298,57 +270,6 @@
      * @param projectSlug the slug of the project to look for
      * @return a boolean indicating success or failure
      */
-<<<<<<< HEAD
-    override def userHasProject(userId: UUID, projectSlug: String): Future[Boolean] = {
-      for {
-        user <- userRepository.find(userId).map(_.get)
-        project <- projectRepository.find(projectSlug).map(_.get)
-        hasProject <- courseRepository.hasProject(user, project)(db.pool)
-      }
-      yield hasProject
-    }.recover {
-      case exception => throw exception
-    }
-
-    /**
-     * List a user's enabled parts.
-     *
-     * @param projectSlug the project's slug
-     * @param userId the [[UUID]] of the [[User]] to list parts for
-     * @return an [[IndexedSeq[Part]]]
-     */
-    override def listEnabledParts(projectSlug: String, userId: UUID): Future[IndexedSeq[Part]] = {
-      for {
-        projectOption <- projectRepository.find(projectSlug)
-        user <- userRepository.find(userId).map(_.get)
-        partsList <- { projectOption match {
-          case Some(project) => Future successful project.parts.filter(_.enabled)
-          case None => Future.successful(IndexedSeq[Part]())
-        }}
-      } yield partsList
-    }.recover {
-      case exception => throw exception
-    }
-
-    // TODO remove
-//    override def isPartEnabledForUser(partId: UUID, userId: UUID): Future[Boolean] = {
-//      for {
-//        part <- partRepository.find(partId).map(_.get)
-//        user <- userRepository.find(userId).map(_.get)
-//        isEnabled <- partRepository.isEnabled(part, user)
-//      }
-//      yield isEnabled
-//    }
-//
-//    override def isPartEnabledForSection(partId: UUID, classId: UUID): Future[Boolean] = {
-//      for {
-//        part <- partRepository.find(partId).map(_.get)
-//        section <- classRepository.find(classId).map(_.get)
-//        isEnabled <- partRepository.isEnabled(part, section)
-//      }
-//      yield isEnabled
-//    }
-=======
     override def userHasProject(userId: UUID, projectSlug: String): Future[\/[Fail, Boolean]] = {
       (for {
         user <- lift(authService.find(userId))
@@ -357,6 +278,5 @@
       }
       yield hasProject).run
     }
->>>>>>> 420710e5
   }
 }