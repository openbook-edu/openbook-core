--- conflicted
+++ resolved
@@ -1506,11 +1506,7 @@
     studentId = testUserC.id,
     taskId = testMediaTaskA.id,
     version = 3L,
-<<<<<<< HEAD
-    fileData = MediaAnswer(Some("3"), Some("image.jpg")),
-=======
     fileData = MediaAnswer(),
->>>>>>> fd8bb1b4
     isComplete = false,
     createdAt = new DateTime(2014, 8, 12, 14, 1, 19, 545, DateTimeZone.forID("-04")),
     updatedAt = new DateTime(2014, 8, 14, 14, 1, 19, 545, DateTimeZone.forID("-04"))
