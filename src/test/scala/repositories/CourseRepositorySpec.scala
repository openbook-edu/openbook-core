--- conflicted
+++ resolved
@@ -406,247 +406,6 @@
 
 //         rowsAffectedIsUserE should be (1)
 
-<<<<<<< HEAD
-        val result = courseRepository.removeUsers(TestValues.testCourseB, Vector(TestValues.testUserB, TestValues.testUserE))
-
-        Await.result(result, Duration.Inf) should be(true)
-
-        // Check User B in course B
-        val queryResultUserB = db.pool.sendPreparedStatement(countUserInCourse, Array[Any](TestValues.testUserB.id.bytes, TestValues.testCourseB.id.bytes))
-        val rowsAffectedUserB = Await.result(queryResultUserB, Duration.Inf).rowsAffected
-
-        rowsAffectedUserB should be (0)
-
-        // Check User E in course B
-        val queryResultUserE = db.pool.sendPreparedStatement(countUserInCourse, Array[Any](TestValues.testUserE.id.bytes, TestValues.testCourseB.id.bytes))
-        val rowsAffectedUserE = Await.result(queryResultUserE, Duration.Inf).rowsAffected
-
-        rowsAffectedUserE should be (0)
-      }
-      "be FALSE if user is not in the course" in {
-        val result = courseRepository.removeUsers(TestValues.testCourseA, Vector(TestValues.testUserE))
-
-        Await.result(result, Duration.Inf) should be(false)
-      }
-      "be FALSE if user unexists" in {
-        val result = courseRepository.removeUsers(TestValues.testCourseB, Vector(TestValues.testUserD))
-
-        Await.result(result, Duration.Inf) should be(false)
-      }
-      "be FALSE if course unexists" in {
-        val result = courseRepository.removeUsers(TestValues.testCourseC, Vector(TestValues.testUserE))
-
-        Await.result(result, Duration.Inf) should be(false)
-      }
-    }
-  }
-
-  "CourseRepository.removeAllUsers" should {
-    inSequence {
-      "remove all users from a course" in {
-        // Check User G in course B
-        val queryResultIsUserG = db.pool.sendPreparedStatement(countUserInCourse, Array[Any](TestValues.testUserG.id.bytes, TestValues.testCourseB.id.bytes))
-        val rowsAffectedIsUserG = Await.result(queryResultIsUserG, Duration.Inf).rowsAffected
-
-        rowsAffectedIsUserG should be (1)
-
-        // Check User H in course B
-        val queryResultIsUserH = db.pool.sendPreparedStatement(countUserInCourse, Array[Any](TestValues.testUserH.id.bytes, TestValues.testCourseB.id.bytes))
-        val rowsAffectedIsUserH = Await.result(queryResultIsUserH, Duration.Inf).rowsAffected
-
-        rowsAffectedIsUserH should be (1)
-
-
-        val result = courseRepository.removeAllUsers(TestValues.testCourseB)
-
-        Await.result(result, Duration.Inf) should be(true)
-
-        // Check User G in course B
-        val queryResultUserG = db.pool.sendPreparedStatement(countUserInCourse, Array[Any](TestValues.testUserG.id.bytes, TestValues.testCourseB.id.bytes))
-        val rowsAffectedUserG = Await.result(queryResultUserG, Duration.Inf).rowsAffected
-
-        rowsAffectedUserG should be (0)
-
-        // Check User H in course B
-        val queryResultUserH = db.pool.sendPreparedStatement(countUserInCourse, Array[Any](TestValues.testUserH.id.bytes, TestValues.testCourseB.id.bytes))
-        val rowsAffectedUserH = Await.result(queryResultUserH, Duration.Inf).rowsAffected
-
-        rowsAffectedUserH should be (0)
-      }
-      "be FALSE if course unexists" in {
-        val result = courseRepository.removeAllUsers(TestValues.testCourseC)
-
-        Await.result(result, Duration.Inf) should be(false)
-      }
-    }
-  }
-
-  "CourseRepository.insert" should {
-    inSequence {
-      "insert new course" in {
-        val result = courseRepository.insert(TestValues.testCourseE)
-
-        val newCourse = Await.result(result, Duration.Inf)
-
-        newCourse.id should be (TestValues.testCourseE.id)
-        newCourse.teacherId should be (TestValues.testCourseE.teacherId)
-        newCourse.version should be (1L)
-        newCourse.name should be (TestValues.testCourseE.name)
-        newCourse.color should be (TestValues.testCourseE.color)
-
-        // Check
-        val queryResult = db.pool.sendPreparedStatement(SelectOne, Array[Any](TestValues.testCourseE.id.bytes)).map { queryResult =>
-          val courseList = queryResult.rows.get.map {
-            item: RowData => Course(item)
-          }
-          courseList
-        }
-
-        val courseList = Await.result(queryResult, Duration.Inf)
-
-        courseList(0).id should be(TestValues.testCourseE.id)
-        courseList(0).teacherId should be(TestValues.testCourseE.teacherId)
-        courseList(0).version should be(1L)
-        courseList(0).name should be(TestValues.testCourseE.name)
-        courseList(0).color should be(TestValues.testCourseE.color)
-      }
-      "throw a GenericDatabaseException if course has unexisting teacher id" in {
-        val result = courseRepository.insert(TestValues.testCourseC.copy(
-          teacherId = Option(UUID("9d8ed645-b055-4a69-ab7d-387791c1e064"))
-        ))
-
-        an [com.github.mauricio.async.db.postgresql.exceptions.GenericDatabaseException] should be thrownBy Await.result(result, Duration.Inf)
-      }
-      "throw a GenericDatabaseException if course already exists" in {
-        val result = courseRepository.insert(TestValues.testCourseA)
-
-        an [com.github.mauricio.async.db.postgresql.exceptions.GenericDatabaseException] should be thrownBy Await.result(result, Duration.Inf)
-      }
-    }
-  }
-
-  "CourseRepository.update" should {
-    inSequence {
-      "update existing course" in {
-        val result = courseRepository.update(TestValues.testCourseA.copy(
-          teacherId = Option(TestValues.testUserG.id),
-          name = "new test course A name",
-          color = new Color(78, 40, 23)
-        ))
-
-        val updatedCourse = Await.result(result, Duration.Inf)
-
-        updatedCourse.id should be (TestValues.testCourseA.id)
-        updatedCourse.teacherId should be (Some(TestValues.testUserG.id)) // TODO - check why SOME?
-        updatedCourse.version should be (TestValues.testCourseA.version + 1)
-        updatedCourse.name should be ("new test course A name")
-        updatedCourse.color should be (new Color(78, 40, 23))
-
-        // Check
-        val queryResult = db.pool.sendPreparedStatement(SelectOne, Array[Any](TestValues.testCourseA.id.bytes)).map { queryResult =>
-          val courseList = queryResult.rows.get.map {
-            item: RowData => Course(item)
-          }
-          courseList
-        }
-
-        val courseList = Await.result(queryResult, Duration.Inf)
-
-        courseList(0).id should be(TestValues.testCourseA.id)
-        courseList(0).teacherId should be(Some(TestValues.testUserG.id))
-        courseList(0).version should be(TestValues.testCourseA.version + 1)
-        courseList(0).name should be("new test course A name")
-        courseList(0).color should be(new Color(78, 40, 23))
-      }
-      "throw a NoSuchElementException when update an existing Course with wrong version" in {
-        val result = courseRepository.update(TestValues.testCourseA.copy(
-          version = 99L,
-          name = "new test course A name"
-        ))
-
-        an[java.util.NoSuchElementException] should be thrownBy Await.result(result, Duration.Inf)
-      }
-      "throw a NoSuchElementException when update an unexisting Course" in {
-        val result = courseRepository.update(Course(
-          teacherId = Option(TestValues.testUserG.id),
-          name = "new test course A name",
-          color = new Color(8, 4, 3)
-        ))
-
-        an[java.util.NoSuchElementException] should be thrownBy Await.result(result, Duration.Inf)
-      }
-    }
-  }
-
-  "CourseRepository.delete" should {
-    inSequence {
-      "delete course if course has no references" in {
-        val result = courseRepository.delete(TestValues.testCourseF)
-
-        Await.result(result, Duration.Inf) should be(true)
-
-        // Check
-        val queryResult = db.pool.sendPreparedStatement(SelectOne, Array[Any](TestValues.testCourseF.id.bytes)).map { queryResult =>
-          val courseList = queryResult.rows.get.map {
-            item: RowData => Course(item)
-          }
-          courseList
-        }
-
-        Await.result(queryResult, Duration.Inf) should be(Vector())
-      }
-      "delete course if course has references in users_courses table" in {
-        val result = courseRepository.delete(TestValues.testCourseD)
-
-        Await.result(result, Duration.Inf) should be(true)
-
-        // Check
-        val queryResult = db.pool.sendPreparedStatement(SelectOne, Array[Any](TestValues.testCourseD.id.bytes)).map { queryResult =>
-          val courseList = queryResult.rows.get.map {
-            item: RowData => Course(item)
-          }
-          courseList
-        }
-
-        Await.result(queryResult, Duration.Inf) should be(Vector())
-      }
-      "throw a GenericDatabaseException if course has references in projects table" in {
-        val result = courseRepository.delete(TestValues.testCourseB)
-
-        an [com.github.mauricio.async.db.postgresql.exceptions.GenericDatabaseException] should be thrownBy Await.result(result, Duration.Inf)
-      }
-      "return FALSE if Course hasn't been found" in {
-        val result = courseRepository.delete(Course(
-          teacherId = Option(TestValues.testUserG.id),
-          name = "new test course A name",
-          color = new Color(8, 4, 3)
-        ))
-
-        Await.result(result, Duration.Inf) should be(false)
-      }
-    }
-  }
-
-  // TODO - delete
-  // TODO - check connected tables after delete in all tests
-  "CourseRepository.enablePart"  + Console.RED + Console.BOLD + " (NOTE: Method is deprecated, talbe COURSES_PROJECTS will be deleted) " + Console.RESET should {
-    inSequence {
-      "enable a particular project part for this Section's users" in {
-
-      }
-    }
-  }
-
-  // TODO - delete
-  "CourseRepository.disablePart" + Console.RED + Console.BOLD + " (NOTE: Method is deprecated, talbe COURSES_PROJECTS will be deleted) " + Console.RESET should {
-    inSequence {
-      "disable a particular project part for this Section's users" in {
-
-      }
-    }
-  }
-}
-=======
 //         val result = courseRepository.removeUsers(TestValues.testCourseB, Vector(TestValues.testUserB, TestValues.testUserE))
 
 //         Await.result(result, Duration.Inf) should be(true)
@@ -885,4 +644,3 @@
 //     }
 //   }
 // }
->>>>>>> 0a2e9bd9
