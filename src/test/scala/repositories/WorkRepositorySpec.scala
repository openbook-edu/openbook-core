--- conflicted
+++ resolved
@@ -1555,11 +1555,7 @@
           createdAt = new DateTime(2014, 8, 18, 14, 1, 19, 545, DateTimeZone.forID("-04")),
 
           // Should be updated
-<<<<<<< HEAD
-          fileData = MediaAnswer(Some("2"), Some("video.mp4")),
-=======
           fileData = MediaAnswer(Some("video/mp4"), Some("video.mp4")),
->>>>>>> fd8bb1b4
           isComplete = !testWork.isComplete
         )
 
