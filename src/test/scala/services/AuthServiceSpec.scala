--- conflicted
+++ resolved
@@ -1,104 +1,4 @@
 //package services //Need to be commented to run the tests
-<<<<<<< HEAD
-//
-//import ca.shiftfocus.krispii.core.error._
-//import ca.shiftfocus.uuid.UUID
-//import java.awt.Color
-//import ca.shiftfocus.krispii.core.models._
-//import com.github.mauricio.async.db.Connection
-//import scala.concurrent.{Future,ExecutionContext,Await}
-//import ExecutionContext.Implicits.global
-//import scala.concurrent.duration._
-//import scala.concurrent.duration.Duration._
-//import ca.shiftfocus.krispii.core.services._
-//import ca.shiftfocus.krispii.core.services.datasource._
-//import ca.shiftfocus.krispii.core.repositories._
-//import grizzled.slf4j.Logger
-//import webcrank.password._
-//
-//import org.scalatest._
-//import Matchers._ // Is used for "should be and etc."
-//import org.scalamock.scalatest.MockFactory
-//import scalaz.{\/, \/-, -\/}
-//
-//class AuthServiceSpec
-//  extends WordSpec
-//  with MockFactory {
-//
-//  val logger = Logger[this.type]
-//  val mockConnection = stub[Connection]
-//
-//  // Create stubs of AuthService's dependencies
-//  val userRepository = stub[UserRepository]
-//  val roleRepository = stub[RoleRepository]
-//  val sessionRepository = stub[SessionRepository]
-//
-//  // Create a real instance of AuthService for testing
-//  val authService = new AuthServiceDefault(mockConnection, userRepository, roleRepository, sessionRepository) {
-//    override implicit def conn: Connection = mockConnection
-//
-//    override def transactional[A](f: Connection => Future[A]): Future[A] = {
-//      f(mockConnection)
-//    }
-//  }
-//
-//  implicit def conn: Connection = mockConnection
-//
-//  val webcrank = Passwords.scrypt()
-//  val password = "userpass"
-//  val passwordHash = webcrank.crypt(password)
-//
-//  val testUserA = User(
-//    email = "testUserA@example.org",
-//    username = "testUserA",
-//    hash = Some(passwordHash),
-//    givenname = "Test",
-//    surname = "UserA"
-//  )
-//
-//  val testUserB = User(
-//    email = "testUserA@example.org",
-//    username = "testUserA",
-//    hash = Some(passwordHash),
-//    givenname = "Test",
-//    surname = "UserA"
-//  )
-//
-//  val testRoleA = Role(
-//    name = "Role name A"
-//  )
-//
-//  val testClassA = Course(
-//    teacherId = testUserA.id,
-//    name = "Class name A",
-//    color = new Color(24, 6, 8)
-//  )
-//
-//  "AuthService.authenticate" should {
-//    inSequence {
-//      "return a user if the identifier and password combination are valid" in {
-//        (userRepository.find(_: String)) when (testUserA.username) returns (Future.successful(\/-(testUserA)))
-//
-//        val fSomeUser = authService.authenticate(testUserA.username, password)
-//        val \/-(user) = Await.result(fSomeUser, Duration.Inf)
-//        user should be(testUserA)
-//      }
-//      "return AuthFail if the password was wrong" in {
-//        (userRepository.find(_: String)) when (testUserA.username) returns (Future.successful(\/-(testUserA)))
-//
-//        val fSomeUser = authService.authenticate(testUserA.username, "bad password!")
-//        Await.result(fSomeUser, Duration.Inf) should be(-\/(ServiceError.BadPermissions("The password was invalid.")))
-//      }
-//      "return RepositoryError.NoResults if the user doesn't exist" in {
-//        (userRepository.find(_: String)) when (testUserA.username) returns (Future.successful(-\/(RepositoryError.NoResults("Could not find a user."))))
-//
-//        val fSomeUser = authService.authenticate(testUserA.username, password)
-//        Await.result(fSomeUser, Duration.Inf) should be(-\/(RepositoryError.NoResults("Could not find a user.")))
-//      }
-//    }
-//  }
-//}
-=======
 
 import ca.shiftfocus.krispii.core.error._
 import ca.shiftfocus.uuid.UUID
@@ -197,54 +97,6 @@
     }
   }
 }
->>>>>>> 6fc27aa9
-//  "AuthService.create" should {
-//    inSequence {
-//      "return a new user if the email and password are unique and the user was created" in {
-//        (userRepository.find(_: String)) when(testUserA.username) returns(Future.successful(-\/(RepositoryError.NoResults(""))))
-//        (userRepository.find(_: String)) when(testUserA.email) returns(Future.successful(-\/(RepositoryError.NoResults(""))))
-//        (userRepository.insert(_: User)(_: Connection)) when(testUserA, mockConnection) returns(Future.successful(\/-(testUserA)))
-//
-//        val fNewUser = authService.create(testUserA.username, testUserA.email, password, testUserA.givenname, testUserA.surname,testUserA.id)
-//        val \/-(newUser) = Await.result(fNewUser, Duration.Inf)
-//        newUser should be (UserInfo(testUserA, Vector(), Vector()))
-//      }
-//      "return BadInput if the email is of an invalid format" in {
-//        val badEmail = "not@an@email.com"
-//        val fNewUser = authService.create(testUserA.username, badEmail, password, testUserA.givenname, testUserA.surname,testUserA.id)
-//        Await.result(fNewUser, Duration.Inf) should be(-\/(ServiceError.BadInput(s"$badEmail is not a valid e-mail format.")))
-//      }
-//      "return BadInput if the username is of an invalid format" in {
-//        (userRepository.find(_: String)) when(testUserA.email) returns(Future.successful(-\/(RepositoryError.NoResults(""))))
-//
-//        val badUsername = "al"
-//        val fNewUser = authService.create(badUsername, testUserA.email, password, testUserA.givenname, testUserA.surname,testUserA.id)
-//        Await.result(fNewUser, Duration.Inf) should be(-\/(ServiceError.BadInput(s"$badUsername is not a valid format.")))
-//      }
-//      "return BadInput if the password is shorter than 8 characters" in {
-//        (userRepository.find(_: String)) when(testUserA.username) returns(Future.successful(-\/(RepositoryError.NoResults(""))))
-//        (userRepository.find(_: String)) when(testUserA.email) returns(Future.successful(-\/(RepositoryError.NoResults(""))))
-//        (userRepository.insert(_: User)(_: Connection)) when(testUserA, mockConnection) returns(Future.successful(\/-(testUserA)))
-//
-//        val fNewUser = authService.create(testUserA.username, testUserA.email, "2short", testUserA.givenname, testUserA.surname,testUserA.id)
-//        Await.result(fNewUser, Duration.Inf) should be (-\/(ServiceError.BadInput("The password provided must be at least 8 characters.")))
-//      }
-//      "return EntityUniqueFieldError if email is not unique" in {
-//        (userRepository.find(_: String)) when(testUserA.username) returns(Future.successful(-\/(RepositoryError.NoResults(""))))
-//        (userRepository.find(_: String)) when(testUserA.email) returns(Future.successful(\/-(testUserA)))
-//
-//        val fNewUser = authService.create(testUserA.username, testUserA.email, password, testUserA.givenname, testUserA.surname)
-//        Await.result(fNewUser, Duration.Inf) should be (-\/(RepositoryError.UniqueKeyConflict(s"The e-mail address ${testUserA.email} is already in use.")))
-//      }
-//      "return EntityUniqueFieldError if username is not unique" in {
-//        (userRepository.find(_: String)) when(testUserA.username) returns(Future.successful(\/-(testUserA)))
-//        (userRepository.find(_: String)) when(testUserA.email) returns(Future.successful(-\/(RepositoryError.NoResults(""))))
-//
-//        val fNewUser = authService.create(testUserA.username, testUserA.email, password, testUserA.givenname, testUserA.surname)
-//        Await.result(fNewUser, Duration.Inf) should be (-\/(RepositoryError.UniqueKeyConflict(s"The username ${testUserA.username} is already in use.")))
-//      }
-//    }
-//  }
 ////
 ////  "AuthService.update" should {
 ////    val indexedRole = Vector(testRoleA)
