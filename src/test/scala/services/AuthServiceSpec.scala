--- conflicted
+++ resolved
@@ -563,11 +563,8 @@
     (userTokenRepository.find(_: UUID, _: String)(_: Connection, _: ScalaCachePool)) when (userId, "activation", *, *) returns (Future.successful(\/-(testActivation)))
     (roleRepository.addToUser(_: User, _: String)(_: Connection, _: ScalaCachePool)) when
       (testUser, "authenticated", *, *) returns (Future.successful(\/.right(testRoleList)))
-<<<<<<< HEAD
-    (userTokenRepository.delete(_: UUID, _: String)(_: Connection, _: ScalaCachePool)) when (userId, *, *, *) returns (Future.successful(\/-(testActivation)))
-=======
+
     (userTokenRepository.delete(_: UUID, _: String)(_: Connection, _: ScalaCachePool)) when (userId, "activation", *, *) returns (Future.successful(\/-(testActivation)))
->>>>>>> 74830759
 
     val result = authService.activate(userId, "$s0$100801$Im7kWa5XcOMHIilt7VTonA==$nO6OIL6lVz2OQ8vv5mNax1pgqSaaQlKG7x5VdjMLFYE=")
     val eitherAction = Await.result(result, Duration.Inf)
