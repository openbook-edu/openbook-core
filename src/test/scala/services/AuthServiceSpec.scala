--- conflicted
+++ resolved
@@ -1,613 +1,3 @@
-<<<<<<< HEAD
-//import ca.shiftfocus.krispii.core.error._
-//import ca.shiftfocus.krispii.core.lib.ScalaCachePool
-//import ca.shiftfocus.krispii.core.models.User
-//import java.util.UUID
-//import com.github.mauricio.async.db.Connection
-//import org.joda.time.DateTime
-//import org.junit.runner.RunWith
-//import org.scalatest.junit.JUnitRunner
-//import scala.concurrent.{ Future, ExecutionContext, Await }
-//import scala.concurrent.duration._
-//import ca.shiftfocus.krispii.core.services._
-//import ca.shiftfocus.krispii.core.services.datasource._
-//import ca.shiftfocus.krispii.core.repositories._
-//
-//import org.scalatest._
-//import Matchers._ // Is used for "should be and etc."
-//import scalaz.{ -\/, \/, \/- }
-//
-//@RunWith(classOf[JUnitRunner])
-//class AuthServiceSpec
-//    extends TestEnvironment(writeToDb = false) {
-//  // Create stubs of AuthService's dependencies
-//  val db = stub[DB]
-//  val mockConnection = stub[Connection]
-//  val userRepository = stub[UserRepository]
-//  val roleRepository = stub[RoleRepository]
-//  val sessionRepository = stub[SessionRepository]
-//  val activationRepository = stub[ActivationRepository]
-//
-//  // Create a real instance of AuthService for testing
-//  val authService = new AuthServiceDefault(db, cache, userRepository, roleRepository, activationRepository, sessionRepository) {
-//    override implicit def conn: Connection = mockConnection
-//
-//    override def transactional[A](f: Connection => Future[A]): Future[A] = {
-//      f(mockConnection)
-//    }
-//  }
-//
-//  "AuthService.authenticate" should {
-//    inSequence {
-//      "return a user if the identifier and password combination are valid" in {
-//        val testUser = TestValues.testUserA
-//        val password = "adminpass"
-//        val testRoleList = Vector(
-//          TestValues.testRoleA
-//        )
-//
-//        (userRepository.find(_: String)(_: Connection, _: ScalaCachePool)) when (testUser.username, *, *) returns (Future.successful(\/.right(testUser)))
-//        (roleRepository.list(_: User)(_: Connection, _: ScalaCachePool)) when (testUser, *, *) returns (Future.successful(\/.right(testRoleList)))
-//
-//        val fSomeUser = authService.authenticate(testUser.username, password)
-//        val \/-(user) = Await.result(fSomeUser, Duration.Inf)
-//
-//        user should be(testUser)
-//      }
-//      "return AuthFail if the password was wrong" in {
-//        val testUser = TestValues.testUserA
-//        val password = "bad password"
-//        val testRoleList = Vector(
-//          TestValues.testRoleA
-//        )
-//
-//        (userRepository.find(_: String)(_: Connection, _: ScalaCachePool)) when (testUser.username, *, *) returns (Future.successful(\/.right(testUser)))
-//        (roleRepository.list(_: User)(_: Connection, _: ScalaCachePool)) when (testUser, *, *) returns (Future.successful(\/.right(testRoleList)))
-//
-//        val fSomeUser = authService.authenticate(testUser.username, password)
-//        Await.result(fSomeUser, Duration.Inf) should be(-\/(ServiceError.BadPermissions("The password was invalid.")))
-//      }
-//      "return RepositoryError.NoResults if the user doesn't exist" in {
-//        val testUser = TestValues.testUserD
-//        val password = "adminpass"
-//        val testRoleList = Vector(
-//          TestValues.testRoleA
-//        )
-//
-//        (userRepository.find(_: String)(_: Connection, _: ScalaCachePool)) when (testUser.username, *, *) returns (Future.successful(-\/(RepositoryError.NoResults(""))))
-//        (roleRepository.list(_: User)(_: Connection, _: ScalaCachePool)) when (testUser, *, *) returns (Future.successful(\/.right(testRoleList)))
-//
-//        val fSomeUser = authService.authenticate(testUser.username, password)
-//        Await.result(fSomeUser, Duration.Inf) should be(-\/(RepositoryError.NoResults("")))
-//      }
-//    }
-//  }
-//
-//  "AuthService.update" should {
-//    inSequence {
-//      "update user with unique values (ALL)" in {
-//        val testUser = TestValues.testUserA.copy(
-//          hash = None
-//        )
-//        val updatedTestUser = testUser.copy(
-//          version = testUser.version + 1,
-//          email = "updated_user@example.com",
-//          username = "updated_username",
-//          givenname = "updated_givenname",
-//          surname = "updated_surname"
-//        )
-//
-//        (userRepository.find(_: UUID)(_: Connection, _: ScalaCachePool)) when (testUser.id, *, *) returns (Future.successful(\/-(testUser)))
-//        (userRepository.update(_: User)(_: Connection, _: ScalaCachePool)) when (updatedTestUser, *, *) returns (Future.successful(\/-(updatedTestUser)))
-//
-//        // Conflicting user
-//        (userRepository.find(_: String)(_: Connection, _: ScalaCachePool)) when (updatedTestUser.email, *, *) returns (Future.successful(-\/(RepositoryError.NoResults(""))))
-//        (userRepository.find(_: String)(_: Connection, _: ScalaCachePool)) when (updatedTestUser.username, *, *) returns (Future.successful(-\/(RepositoryError.NoResults(""))))
-//
-//        val result = authService.update(testUser.id, testUser.version, Some(updatedTestUser.email), Some(updatedTestUser.username), Some(updatedTestUser.givenname), Some(updatedTestUser.surname))
-//        val eitherUser = Await.result(result, Duration.Inf)
-//        val \/-(user) = eitherUser
-//
-//        user.id should be(updatedTestUser.id)
-//        user.version should be(updatedTestUser.version)
-//        user.email should be(updatedTestUser.email)
-//        user.username should be(updatedTestUser.username)
-//        user.hash should be(None)
-//        user.givenname should be(updatedTestUser.givenname)
-//        user.surname should be(updatedTestUser.surname)
-//      }
-//      "update user with unique values (only ginvenname and surname)" in {
-//        val testUser = TestValues.testUserA.copy(
-//          hash = None
-//        )
-//        val updatedTestUser = testUser.copy(
-//          version = testUser.version + 1,
-//          givenname = "updated_givenname",
-//          surname = "updated_surname"
-//        )
-//
-//        (userRepository.find(_: UUID)(_: Connection, _: ScalaCachePool)) when (testUser.id, *, *) returns (Future.successful(\/-(testUser)))
-//        (userRepository.update(_: User)(_: Connection, _: ScalaCachePool)) when (updatedTestUser, *, *) returns (Future.successful(\/-(updatedTestUser)))
-//
-//        // Conflicting user
-//        (userRepository.find(_: String)(_: Connection, _: ScalaCachePool)) when (updatedTestUser.email, *, *) returns (Future.successful(\/-(testUser)))
-//        (userRepository.find(_: String)(_: Connection, _: ScalaCachePool)) when (updatedTestUser.username, *, *) returns (Future.successful(\/-(testUser)))
-//
-//        val result = authService.update(testUser.id, testUser.version, Some(updatedTestUser.email), Some(updatedTestUser.username), Some(updatedTestUser.givenname), Some(updatedTestUser.surname))
-//        val eitherUser = Await.result(result, Duration.Inf)
-//        val \/-(user) = eitherUser
-//
-//        user.id should be(updatedTestUser.id)
-//        user.version should be(updatedTestUser.version)
-//        user.email should be(updatedTestUser.email)
-//        user.username should be(updatedTestUser.username)
-//        user.hash should be(None)
-//        user.givenname should be(updatedTestUser.givenname)
-//        user.surname should be(updatedTestUser.surname)
-//      }
-//      "return RepositoryError.UniqueKeyConflict if username is not unique" in {
-//        val testUser = TestValues.testUserA.copy(
-//          hash = None
-//        )
-//        val updatedTestUser = testUser.copy(
-//          version = testUser.version + 1,
-//          email = "updated_user@example.com",
-//          username = "updated_username",
-//          givenname = "updated_givenname",
-//          surname = "updated_surname"
-//        )
-//        val conflictingUser = TestValues.testUserB
-//
-//        (userRepository.find(_: UUID)(_: Connection, _: ScalaCachePool)) when (testUser.id, *, *) returns (Future.successful(\/-(testUser)))
-//        (userRepository.update(_: User)(_: Connection, _: ScalaCachePool)) when (updatedTestUser, *, *) returns (Future.successful(\/-(updatedTestUser)))
-//
-//        // Conflicting user
-//        (userRepository.find(_: String)(_: Connection, _: ScalaCachePool)) when (updatedTestUser.email, *, *) returns (Future.successful(-\/(RepositoryError.NoResults(""))))
-//        (userRepository.find(_: String)(_: Connection, _: ScalaCachePool)) when (updatedTestUser.username, *, *) returns (Future.successful(\/-(conflictingUser)))
-//
-//        val result = authService.update(testUser.id, testUser.version, Some(updatedTestUser.email), Some(updatedTestUser.username), Some(updatedTestUser.givenname), Some(updatedTestUser.surname))
-//        Await.result(result, Duration.Inf) should be(-\/(RepositoryError.UniqueKeyConflict("username", s"The username ${updatedTestUser.username} is already in use.")))
-//      }
-//      "return RepositoryError.UniqueKeyConflict if email is not unique" in {
-//        val testUser = TestValues.testUserA.copy(
-//          hash = None
-//        )
-//        val updatedTestUser = testUser.copy(
-//          version = testUser.version + 1,
-//          email = "updated_user@example.com",
-//          username = "updated_username",
-//          givenname = "updated_givenname",
-//          surname = "updated_surname"
-//        )
-//        val conflictingUser = TestValues.testUserB
-//
-//        (userRepository.find(_: UUID)(_: Connection, _: ScalaCachePool)) when (testUser.id, *, *) returns (Future.successful(\/-(testUser)))
-//        (userRepository.update(_: User)(_: Connection, _: ScalaCachePool)) when (updatedTestUser, *, *) returns (Future.successful(\/-(updatedTestUser)))
-//
-//        // Conflicting user
-//        (userRepository.find(_: String)(_: Connection, _: ScalaCachePool)) when (updatedTestUser.email, *, *) returns (Future.successful(\/-(conflictingUser)))
-//        (userRepository.find(_: String)(_: Connection, _: ScalaCachePool)) when (updatedTestUser.username, *, *) returns (Future.successful(-\/(RepositoryError.NoResults(""))))
-//
-//        val result = authService.update(testUser.id, testUser.version, Some(updatedTestUser.email), Some(updatedTestUser.username), Some(updatedTestUser.givenname), Some(updatedTestUser.surname))
-//        Await.result(result, Duration.Inf) should be(-\/(RepositoryError.UniqueKeyConflict("email", s"The e-mail address ${updatedTestUser.email} is already in use.")))
-//      }
-//      "return ServiceError.BadInput if email is not valid" in {
-//        val testUser = TestValues.testUserA.copy(
-//          hash = None
-//        )
-//        val updatedTestUser = testUser.copy(
-//          version = testUser.version + 1,
-//          email = "updated_userads aj9879example.com",
-//          username = "updated_username",
-//          givenname = "updated_givenname",
-//          surname = "updated_surname"
-//        )
-//
-//        (userRepository.find(_: UUID)(_: Connection, _: ScalaCachePool)) when (testUser.id, *, *) returns (Future.successful(\/-(testUser)))
-//        (userRepository.update(_: User)(_: Connection, _: ScalaCachePool)) when (updatedTestUser, *, *) returns (Future.successful(\/-(updatedTestUser)))
-//
-//        // Conflicting user
-//        (userRepository.find(_: String)(_: Connection, _: ScalaCachePool)) when (updatedTestUser.email, *, *) returns (Future.successful(-\/(RepositoryError.NoResults(""))))
-//        (userRepository.find(_: String)(_: Connection, _: ScalaCachePool)) when (updatedTestUser.username, *, *) returns (Future.successful(-\/(RepositoryError.NoResults(""))))
-//
-//        val result = authService.update(testUser.id, testUser.version, Some(updatedTestUser.email), Some(updatedTestUser.username), Some(updatedTestUser.givenname), Some(updatedTestUser.surname))
-//        Await.result(result, Duration.Inf) should be(-\/(ServiceError.BadInput(s"'${updatedTestUser.email}' is not a valid format")))
-//      }
-//      "return ServiceError.BadInput if username is not valid (>= 3 caracters)" in {
-//        val testUser = TestValues.testUserA.copy(
-//          hash = None
-//        )
-//        val updatedTestUser = testUser.copy(
-//          version = testUser.version + 1,
-//          email = "updated_user@example.com",
-//          username = "up",
-//          givenname = "updated_givenname",
-//          surname = "updated_surname"
-//        )
-//
-//        (userRepository.find(_: UUID)(_: Connection, _: ScalaCachePool)) when (testUser.id, *, *) returns (Future.successful(\/-(testUser)))
-//        (userRepository.update(_: User)(_: Connection, _: ScalaCachePool)) when (updatedTestUser, *, *) returns (Future.successful(\/-(updatedTestUser)))
-//
-//        // Conflicting user
-//        (userRepository.find(_: String)(_: Connection, _: ScalaCachePool)) when (updatedTestUser.email, *, *) returns (Future.successful(-\/(RepositoryError.NoResults(""))))
-//        (userRepository.find(_: String)(_: Connection, _: ScalaCachePool)) when (updatedTestUser.username, *, *) returns (Future.successful(-\/(RepositoryError.NoResults(""))))
-//
-//        val result = authService.update(testUser.id, testUser.version, Some(updatedTestUser.email), Some(updatedTestUser.username), Some(updatedTestUser.givenname), Some(updatedTestUser.surname))
-//        Await.result(result, Duration.Inf) should be(-\/(ServiceError.BadInput(s"Your username must be at least 3 characters.")))
-//      }
-//      "return ServiceError.OfflineLockFail if version is wrong" in {
-//        val testUser = TestValues.testUserA.copy(
-//          hash = None
-//        )
-//        val updatedTestUser = testUser.copy(
-//          version = testUser.version + 1,
-//          email = "updated_user@example.com",
-//          username = "updated_username",
-//          givenname = "updated_givenname",
-//          surname = "updated_surname"
-//        )
-//
-//        (userRepository.find(_: UUID)(_: Connection, _: ScalaCachePool)) when (testUser.id, *, *) returns (Future.successful(\/-(testUser)))
-//        (userRepository.update(_: User)(_: Connection, _: ScalaCachePool)) when (updatedTestUser, *, *) returns (Future.successful(\/-(updatedTestUser)))
-//
-//        // Conflicting user
-//        (userRepository.find(_: String)(_: Connection, _: ScalaCachePool)) when (updatedTestUser.email, *, *) returns (Future.successful(-\/(RepositoryError.NoResults(""))))
-//        (userRepository.find(_: String)(_: Connection, _: ScalaCachePool)) when (updatedTestUser.username, *, *) returns (Future.successful(-\/(RepositoryError.NoResults(""))))
-//
-//        val result = authService.update(testUser.id, 99L, Some(updatedTestUser.email), Some(updatedTestUser.username), Some(updatedTestUser.givenname), Some(updatedTestUser.surname))
-//        Await.result(result, Duration.Inf) should be(-\/(ServiceError.OfflineLockFail))
-//      }
-//    }
-//  }
-//
-//  "AuthService.updateIdentifier" should {
-//    inSequence {
-//      "update user with unique values" in {
-//        val testUser = TestValues.testUserA.copy(
-//          hash = None
-//        )
-//        val updatedTestUser = testUser.copy(
-//          version = testUser.version + 1,
-//          email = "updated_user@example.com",
-//          username = "updated_username"
-//        )
-//
-//        (userRepository.find(_: UUID)(_: Connection, _: ScalaCachePool)) when (testUser.id, *, *) returns (Future.successful(\/-(testUser)))
-//        (userRepository.update(_: User)(_: Connection, _: ScalaCachePool)) when (updatedTestUser, *, *) returns (Future.successful(\/-(updatedTestUser)))
-//
-//        // Conflicting user
-//        (userRepository.find(_: String)(_: Connection, _: ScalaCachePool)) when (updatedTestUser.email, *, *) returns (Future.successful(-\/(RepositoryError.NoResults(""))))
-//        (userRepository.find(_: String)(_: Connection, _: ScalaCachePool)) when (updatedTestUser.username, *, *) returns (Future.successful(-\/(RepositoryError.NoResults(""))))
-//
-//        val result = authService.updateIdentifier(testUser.id, testUser.version, Some(updatedTestUser.email), Some(updatedTestUser.username))
-//        val eitherUser = Await.result(result, Duration.Inf)
-//        val \/-(user) = eitherUser
-//
-//        user.id should be(updatedTestUser.id)
-//        user.version should be(updatedTestUser.version)
-//        user.email should be(updatedTestUser.email)
-//        user.username should be(updatedTestUser.username)
-//        user.hash should be(None)
-//        user.givenname should be(updatedTestUser.givenname)
-//        user.surname should be(updatedTestUser.surname)
-//      }
-//      "return RepositoryError.UniqueKeyConflict if username is not unique" in {
-//        val testUser = TestValues.testUserA.copy(
-//          hash = None
-//        )
-//        val updatedTestUser = testUser.copy(
-//          version = testUser.version + 1,
-//          email = "updated_user@example.com",
-//          username = "updated_username"
-//        )
-//        val conflictingUser = TestValues.testUserB
-//
-//        (userRepository.find(_: UUID)(_: Connection, _: ScalaCachePool)) when (testUser.id, *, *) returns (Future.successful(\/-(testUser)))
-//        (userRepository.update(_: User)(_: Connection, _: ScalaCachePool)) when (updatedTestUser, *, *) returns (Future.successful(\/-(updatedTestUser)))
-//
-//        // Conflicting user
-//        (userRepository.find(_: String)(_: Connection, _: ScalaCachePool)) when (updatedTestUser.email, *, *) returns (Future.successful(-\/(RepositoryError.NoResults(""))))
-//        (userRepository.find(_: String)(_: Connection, _: ScalaCachePool)) when (updatedTestUser.username, *, *) returns (Future.successful(\/-(conflictingUser)))
-//
-//        val result = authService.updateIdentifier(testUser.id, testUser.version, Some(updatedTestUser.email), Some(updatedTestUser.username))
-//        Await.result(result, Duration.Inf) should be(-\/(RepositoryError.UniqueKeyConflict("username", s"The username ${updatedTestUser.username} is already in use.")))
-//      }
-//      "return RepositoryError.UniqueKeyConflict if email is not unique" in {
-//        val testUser = TestValues.testUserA.copy(
-//          hash = None
-//        )
-//        val updatedTestUser = testUser.copy(
-//          version = testUser.version + 1,
-//          email = "updated_user@example.com",
-//          username = "updated_username"
-//        )
-//        val conflictingUser = TestValues.testUserB
-//
-//        (userRepository.find(_: UUID)(_: Connection, _: ScalaCachePool)) when (testUser.id, *, *) returns (Future.successful(\/-(testUser)))
-//        (userRepository.update(_: User)(_: Connection, _: ScalaCachePool)) when (updatedTestUser, *, *) returns (Future.successful(\/-(updatedTestUser)))
-//
-//        // Conflicting user
-//        (userRepository.find(_: String)(_: Connection, _: ScalaCachePool)) when (updatedTestUser.email, *, *) returns (Future.successful(\/-(conflictingUser)))
-//        (userRepository.find(_: String)(_: Connection, _: ScalaCachePool)) when (updatedTestUser.username, *, *) returns (Future.successful(-\/(RepositoryError.NoResults(""))))
-//
-//        val result = authService.updateIdentifier(testUser.id, testUser.version, Some(updatedTestUser.email), Some(updatedTestUser.username))
-//        Await.result(result, Duration.Inf) should be(-\/(RepositoryError.UniqueKeyConflict("email", s"The e-mail address ${updatedTestUser.email} is already in use.")))
-//      }
-//      "return ServiceError.BadInput if email is not valid" in {
-//        val testUser = TestValues.testUserA.copy(
-//          hash = None
-//        )
-//        val updatedTestUser = testUser.copy(
-//          version = testUser.version + 1,
-//          email = "updated_userads aj9879example.com",
-//          username = "updated_username"
-//        )
-//
-//        (userRepository.find(_: UUID)(_: Connection, _: ScalaCachePool)) when (testUser.id, *, *) returns (Future.successful(\/-(testUser)))
-//        (userRepository.update(_: User)(_: Connection, _: ScalaCachePool)) when (updatedTestUser, *, *) returns (Future.successful(\/-(updatedTestUser)))
-//
-//        // Conflicting user
-//        (userRepository.find(_: String)(_: Connection, _: ScalaCachePool)) when (updatedTestUser.email, *, *) returns (Future.successful(-\/(RepositoryError.NoResults(""))))
-//        (userRepository.find(_: String)(_: Connection, _: ScalaCachePool)) when (updatedTestUser.username, *, *) returns (Future.successful(-\/(RepositoryError.NoResults(""))))
-//
-//        val result = authService.updateIdentifier(testUser.id, testUser.version, Some(updatedTestUser.email), Some(updatedTestUser.username))
-//        Await.result(result, Duration.Inf) should be(-\/(ServiceError.BadInput(s"'${updatedTestUser.email}' is not a valid format")))
-//      }
-//      "return ServiceError.BadInput if username is not valid (>= 3 caracters)" in {
-//        val testUser = TestValues.testUserA.copy(
-//          hash = None
-//        )
-//        val updatedTestUser = testUser.copy(
-//          version = testUser.version + 1,
-//          email = "updated_user@example.com",
-//          username = "up"
-//        )
-//
-//        (userRepository.find(_: UUID)(_: Connection, _: ScalaCachePool)) when (testUser.id, *, *) returns (Future.successful(\/-(testUser)))
-//        (userRepository.update(_: User)(_: Connection, _: ScalaCachePool)) when (updatedTestUser, *, *) returns (Future.successful(\/-(updatedTestUser)))
-//
-//        // Conflicting user
-//        (userRepository.find(_: String)(_: Connection, _: ScalaCachePool)) when (updatedTestUser.email, *, *) returns (Future.successful(-\/(RepositoryError.NoResults(""))))
-//        (userRepository.find(_: String)(_: Connection, _: ScalaCachePool)) when (updatedTestUser.username, *, *) returns (Future.successful(-\/(RepositoryError.NoResults(""))))
-//
-//        val result = authService.updateIdentifier(testUser.id, testUser.version, Some(updatedTestUser.email), Some(updatedTestUser.username))
-//        Await.result(result, Duration.Inf) should be(-\/(ServiceError.BadInput(s"Your username must be at least 3 characters.")))
-//      }
-//      "return ServiceError.OfflineLockFail if version is wrong" in {
-//        val testUser = TestValues.testUserA.copy(
-//          hash = None
-//        )
-//        val updatedTestUser = testUser.copy(
-//          version = testUser.version + 1,
-//          email = "updated_user@example.com",
-//          username = "updated_username"
-//        )
-//
-//        (userRepository.find(_: UUID)(_: Connection, _: ScalaCachePool)) when (testUser.id, *, *) returns (Future.successful(\/-(testUser)))
-//        (userRepository.update(_: User)(_: Connection, _: ScalaCachePool)) when (updatedTestUser, *, *) returns (Future.successful(\/-(updatedTestUser)))
-//
-//        // Conflicting user
-//        (userRepository.find(_: String)(_: Connection, _: ScalaCachePool)) when (updatedTestUser.email, *, *) returns (Future.successful(-\/(RepositoryError.NoResults(""))))
-//        (userRepository.find(_: String)(_: Connection, _: ScalaCachePool)) when (updatedTestUser.username, *, *) returns (Future.successful(-\/(RepositoryError.NoResults(""))))
-//
-//        val result = authService.updateIdentifier(testUser.id, 99L, Some(updatedTestUser.email), Some(updatedTestUser.username))
-//        Await.result(result, Duration.Inf) should be(-\/(ServiceError.OfflineLockFail))
-//      }
-//    }
-//  }
-//
-//  "AuthService.updateInfo" should {
-//    inSequence {
-//      "update user with values" in {
-//        val testUser = TestValues.testUserA.copy(
-//          hash = None
-//        )
-//        val updatedTestUser = testUser.copy(
-//          version = testUser.version + 1,
-//          givenname = "updated_givenname",
-//          surname = "updated_surname"
-//        )
-//
-//        (userRepository.find(_: UUID)(_: Connection, _: ScalaCachePool)) when (testUser.id, *, *) returns (Future.successful(\/-(testUser)))
-//        (userRepository.update(_: User)(_: Connection, _: ScalaCachePool)) when (updatedTestUser, *, *) returns (Future.successful(\/-(updatedTestUser)))
-//
-//        val result = authService.updateInfo(testUser.id, testUser.version, Some(updatedTestUser.givenname), Some(updatedTestUser.surname))
-//        val eitherUser = Await.result(result, Duration.Inf)
-//        val \/-(user) = eitherUser
-//
-//        user.id should be(updatedTestUser.id)
-//        user.version should be(updatedTestUser.version)
-//        user.email should be(updatedTestUser.email)
-//        user.username should be(updatedTestUser.username)
-//        user.hash should be(None)
-//        user.givenname should be(updatedTestUser.givenname)
-//        user.surname should be(updatedTestUser.surname)
-//      }
-//      "return ServiceError.OfflineLockFail if version is wrong" in {
-//        val testUser = TestValues.testUserA.copy(
-//          hash = None
-//        )
-//        val updatedTestUser = testUser.copy(
-//          version = testUser.version + 1,
-//          givenname = "updated_givenname",
-//          surname = "updated_surname"
-//        )
-//
-//        (userRepository.find(_: UUID)(_: Connection, _: ScalaCachePool)) when (testUser.id, *, *) returns (Future.successful(\/-(testUser)))
-//        (userRepository.update(_: User)(_: Connection, _: ScalaCachePool)) when (updatedTestUser, *, *) returns (Future.successful(\/-(updatedTestUser)))
-//
-//        val result = authService.updateInfo(testUser.id, 99L, Some(updatedTestUser.givenname), Some(updatedTestUser.surname))
-//        Await.result(result, Duration.Inf) should be(-\/(ServiceError.OfflineLockFail))
-//      }
-//    }
-//  }
-//
-//  "AuthService.updatePassword" should {
-//    inSequence {
-//      "update user with values" in {
-//        val testUser = TestValues.testUserA.copy(
-//          hash = None
-//        )
-//        val password = "new pass"
-//        val updatedTestUser = testUser.copy(
-//          version = testUser.version + 1
-//        )
-//
-//        (userRepository.find(_: UUID)(_: Connection, _: ScalaCachePool)) when (testUser.id, *, *) returns (Future.successful(\/-(testUser)))
-//        (userRepository.update(_: User)(_: Connection, _: ScalaCachePool)) when (updatedTestUser, *, *) returns (Future.successful(\/-(updatedTestUser)))
-//
-//        val result = authService.updatePassword(testUser.id, testUser.version, password)
-//        val eitherUser = Await.result(result, Duration.Inf)
-//        val \/-(user) = eitherUser
-//
-//        user.id should be(updatedTestUser.id)
-//        user.version should be(updatedTestUser.version)
-//        user.email should be(updatedTestUser.email)
-//        user.username should be(updatedTestUser.username)
-//        user.hash should be(None)
-//        user.givenname should be(updatedTestUser.givenname)
-//        user.surname should be(updatedTestUser.surname)
-//      }
-//      "return ServiceError.OfflineLockFail if version is wrong" in {
-//        val testUser = TestValues.testUserA.copy(
-//          hash = None
-//        )
-//        val password = "nes pass"
-//        val updatedTestUser = testUser.copy(
-//          version = testUser.version + 1
-//        )
-//
-//        (userRepository.find(_: UUID)(_: Connection, _: ScalaCachePool)) when (testUser.id, *, *) returns (Future.successful(\/-(testUser)))
-//        (userRepository.update(_: User)(_: Connection, _: ScalaCachePool)) when (updatedTestUser, *, *) returns (Future.successful(\/-(updatedTestUser)))
-//
-//        val result = authService.updatePassword(testUser.id, 99L, password)
-//        Await.result(result, Duration.Inf) should be(-\/(ServiceError.OfflineLockFail))
-//      }
-//      "return ServiceError.OfflineLockFail if password is short" in {
-//        val testUser = TestValues.testUserA.copy(
-//          hash = None
-//        )
-//        val password = "pass ss"
-//        val updatedTestUser = testUser.copy(
-//          version = testUser.version + 1
-//        )
-//
-//        (userRepository.find(_: UUID)(_: Connection, _: ScalaCachePool)) when (testUser.id, *, *) returns (Future.successful(\/-(testUser)))
-//        (userRepository.update(_: User)(_: Connection, _: ScalaCachePool)) when (updatedTestUser, *, *) returns (Future.successful(\/-(updatedTestUser)))
-//
-//        val result = authService.updatePassword(testUser.id, testUser.version, password)
-//        Await.result(result, Duration.Inf) should be(-\/(ServiceError.BadInput(s"The password provided must be at least 8 characters.")))
-//      }
-//    }
-//  }
-//
-//  "AuthService.delete" should {
-//    inSequence {
-//      "return ServiceError.OfflineLockFail if versions don't match" in {
-//        val testUser = TestValues.testUserA
-//
-//        (userRepository.find(_: UUID)(_: Connection, _: ScalaCachePool)) when (testUser.id, *, *) returns (Future.successful(\/-(testUser)))
-//
-//        val result = authService.delete(testUser.id, 99L)
-//        Await.result(result, Duration.Inf) should be(-\/(ServiceError.OfflineLockFail))
-//      }
-//    }
-//  }
-//
-//  "AuthService.updateRole" should {
-//    inSequence {
-//      "return ServiceError.OfflineLockFail if versions don't match" in {
-//        val testRole = TestValues.testRoleA
-//
-//        (roleRepository.find(_: UUID)(_: Connection, _: ScalaCachePool)) when (testRole.id, *, *) returns (Future.successful(\/-(testRole)))
-//
-//        val result = authService.updateRole(testRole.id, 99L, testRole.name)
-//        Await.result(result, Duration.Inf) should be(-\/(ServiceError.OfflineLockFail))
-//      }
-//    }
-//  }
-//
-//  "AuthService.deleteRole" should {
-//    inSequence {
-//      "return ServiceError.OfflineLockFail if versions don't match" in {
-//        val testRole = TestValues.testRoleA
-//
-//        (roleRepository.find(_: UUID)(_: Connection, _: ScalaCachePool)) when (testRole.id, *, *) returns (Future.successful(\/-(testRole)))
-//
-//        val result = authService.deleteRole(testRole.id, 99L)
-//        Await.result(result, Duration.Inf) should be(-\/(ServiceError.OfflineLockFail))
-//      }
-//    }
-//  }
-//
-//  "AuthService.findActivation" in {
-//    val testActivation = TestValues.testUserToken
-//
-//    (activationRepository.find(_: String)(_: Connection, _: ScalaCachePool)) when ("rafael@krispii.com", *, *) returns (Future.successful(\/-(testActivation)))
-//
-//    val result = authService.findActivation("rafael@krispii.com")
-//
-//    val eitherAction = Await.result(result, Duration.Inf)
-//    val \/-(action) = eitherAction
-//
-//    action.userId should be(testActivation.userId)
-//    action.token should be(action.token)
-//
-//  }
-//
-//  "AuthService.activate user" in {
-//    val userId = UUID.fromString("8b6dc674-d1ae-11e5-9080-08626681851d")
-//    val testUser = User(
-//      id = userId,
-//      version = 1L,
-//      email = "rafael@krispii.com",
-//      username = "rafaelya",
-//      hash = Some("$s0$100801$Im7kWa5XcOMHIilt7VTonA==$nO6OIL6lVz2OQ8vv5mNax1pgqSaaQlKG7x5VdjMLFYE="),
-//      givenname = "Rafael",
-//      surname = "Yanez"
-//    )
-//    val testRoleList = Vector(
-//      TestValues.testRoleTeacher
-//    )
-//    val testActivation = TestValues.testUserToken
-//    (userRepository.find(_: UUID)(_: Connection, _: ScalaCachePool)) when (userId, *, *) returns (Future.successful(\/-(testUser)))
-//    (roleRepository.list(_: User)(_: Connection, _: ScalaCachePool)) when (testUser, *, *) returns (Future.successful(\/.right(testRoleList)))
-//    (activationRepository.find(_: UUID)(_: Connection, _: ScalaCachePool)) when (userId, *, *) returns (Future.successful(\/-(testActivation)))
-//    (roleRepository.addToUser(_: User, _: String)(_: Connection, _: ScalaCachePool)) when
-//      (testUser, "authenticated", *, *) returns (Future.successful(\/.right(testRoleList)))
-//    (activationRepository.delete(_: UUID)(_: Connection, _: ScalaCachePool)) when (userId, *, *) returns (Future.successful(\/-(testActivation)))
-//
-//    val result = authService.activate(userId, "$s0$100801$Im7kWa5XcOMHIilt7VTonA==$nO6OIL6lVz2OQ8vv5mNax1pgqSaaQlKG7x5VdjMLFYE=")
-//    val eitherAction = Await.result(result, Duration.Inf)
-//    val \/-(action) = eitherAction
-//
-//    action.id should be(testUser.id)
-//  }
-//
-//  "AuthService.activate invalid activation code" in {
-//    val userId = UUID.fromString("8b6dc674-d1ae-11e5-9080-08626681851d")
-//    val testUser = User(
-//      id = userId,
-//      version = 1L,
-//      email = "rafael@krispii.com",
-//      username = "rafaelya",
-//      hash = Some("$s0$100801$Im7kWa5XcOMHIilt7VTonA==$nO6OIL6lVz2OQ8vv5mNax1pgqSaaQlKG7x5VdjMLFYE="),
-//      givenname = "Rafael",
-//      surname = "Yanez"
-//    )
-//    val testRoleList = Vector(
-//      TestValues.testRoleTeacher
-//    )
-//    val testActivation = TestValues.testUserToken
-//    (userRepository.find(_: UUID)(_: Connection, _: ScalaCachePool)) when (userId, *, *) returns (Future.successful(\/-(testUser)))
-//    (roleRepository.list(_: User)(_: Connection, _: ScalaCachePool)) when (testUser, *, *) returns (Future.successful(\/.right(testRoleList)))
-//    (activationRepository.find(_: UUID)(_: Connection, _: ScalaCachePool)) when (userId, *, *) returns (Future.successful(\/-(testActivation)))
-//
-//    val result = authService.activate(userId, "$s0$100801$Im7kWa5XcOMHIilt7VTonA6OIL6lVz2OQ8vv5mNax1pgqSaaQlKG7x5VdjMLFYE=")
-//    Await.result(result, Duration.Inf) should be(-\/(ServiceError.BadInput("Wrong activation code!")))
-//  }
-//}
-=======
 import ca.shiftfocus.krispii.core.error._
 import ca.shiftfocus.krispii.core.lib.ScalaCachePool
 import ca.shiftfocus.krispii.core.models.User
@@ -1220,5 +610,4 @@
     val result = authService.activate(userId, "$s0$100801$Im7kWa5XcOMHIilt7VTonA6OIL6lVz2OQ8vv5mNax1pgqSaaQlKG7x5VdjMLFYE=")
     Await.result(result, Duration.Inf) should be(-\/(ServiceError.BadInput("Wrong activation code!")))
   }
-}
->>>>>>> 2af09d87
+}