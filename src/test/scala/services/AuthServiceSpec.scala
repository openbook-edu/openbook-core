--- conflicted
+++ resolved
@@ -1,18 +1,17 @@
 package services
 
-import ca.shiftfocus.krispii.core.models.{EmailAndUsernameAlreadyExistException, UsernameAlreadyExistsException, EmailAlreadyExistsException}
 import com.github.mauricio.async.db.Connection
-import org.scalacheck.Prop.False
 import scala.concurrent.{Future,ExecutionContext,Await}
+import ExecutionContext.Implicits.global
 import scala.concurrent.duration._
+import scala.concurrent.duration.Duration._
 import org.specs2.mutable._
+import org.specs2.matcher._
 import org.specs2.mock._
 import ca.shiftfocus.krispii.core.services._
 import ca.shiftfocus.krispii.core.services.datasource._
 import ca.shiftfocus.krispii.core.repositories._
-import grizzled.slf4j.Logger
 import webcrank.password._
-
 
 trait AuthTestEnvironmentComponent extends
 AuthServiceImplComponent with
@@ -22,7 +21,6 @@
 SessionRepositoryComponent with
 DB with
 Mockito {
-  val logger = Logger[this.type]
   val mockConnection = mock[Connection]
   override def transactional[A](f : Connection => Future[A]): Future[A] = {
     f(mockConnection)
@@ -56,65 +54,38 @@
   with AuthTestEnvironmentComponent
   with Mockito {
 
-//  "AuthService.authenticate" should {
-//    "return some user if it the identifier and password combination are valid" in {
-//      userRepository.find(username).returns(Future.successful(Some(mockUser)))
+  "AuthService.authenticate" should {
+    "return some user if it the identifier and password combination are valid" in {
+      userRepository.find(username).returns(Future.successful(Some(mockUser)))
+
+      val fSomeUser = authService.authenticate(username, password)
+      fSomeUser must beSome(mockUser).await
+    }
+    "return none if the password was wrong" in {
+      userRepository.find(username).returns(Future.successful(Some(mockUser)))
+
+      val fSomeUser = authService.authenticate(username, "bad password!")
+      fSomeUser must beNone.await
+    }
+    "return none if the user doesn't exist" in {
+      userRepository.find("idonotexist").returns(Future.successful(None))
+      val fSomeUser = authService.authenticate("idonotexist", password)
+      val userOption = Await.result(fSomeUser, Duration.Inf)
+      userOption must beNone
+    }
+  }
+
+//  "AuthService.create" should {
+//    "return a new user if the email and password are unique and the user was created" in {
+//      running(FakeApplication()) {
+//        userRepository.find(username).returns(Future.successful(None))
+//        userRepository.find(email).returns(Future.successful(None))
+//        userRepository.insert(mockUser)(mockConnection).returns(Future.successful(mockUser))
 //
-//      val fSomeUser = authService.authenticate(username, password)
-//      fSomeUser must beSome(mockUser).await
+//        val fNewUser = authService.create(username, email, password, givenname, surname)
+//        await(fNewUser) must be(mockUser)
+//      }
 //    }
-//    "return none if the password was wrong" in {
-//      userRepository.find(username).returns(Future.successful(Some(mockUser)))
-//
-//      val fSomeUser = authService.authenticate(username, "bad password!")
-//      fSomeUser must beNone.await
-//    }
-//    "return none if the user doesn't exist" in {
-//      userRepository.find("idonotexist").returns(Future.successful(None))
-//      val fSomeUser = authService.authenticate("idonotexist", password)
-//      val userOption = Await.result(fSomeUser, Duration.Inf)
-//      userOption must beNone
-//    }
-//  }
-
-  "AuthService.create" should {
-//    "return a new user if the email and password are unique and the user was created" in {
-//      userRepository.find(username).returns(Future.successful(None))
-//      userRepository.find(email).returns(Future.successful(None))
-//      userRepository.insert(mockUser)(mockConnection).returns(Future.successful(mockUser))
-//
-//      val fNewUser = authService.create(username, email, password, givenname, surname)
-//      val newUser = Await.result(fNewUser, Duration.Inf)
-//      newUser must be(mockUser)
-//    }
-    "throw an exception if email is not unique" in {
-      userRepository.find(username).returns(Future.successful(None))
-      userRepository.find(email).returns(Future.successful(Some(mockUser)))
-
-
-      var exception = new Exception()
-
-      try {
-        val fNewUser = authService.create(username, email, password, givenname, surname)
-        val newUser = Await.result(fNewUser, Duration.Inf)
-      } catch {
-        case e: EmailAlreadyExistsException => {
-          println("exception caught: " + e)
-          exception = e
-        }
-      }
-
-      exception should(EmailAlreadyExistsException)
-    }
-//    "throw an exception if username is not unique" in {
-//      userRepository.find(username).returns(Future.successful(Some(mockUser)))
-//      userRepository.find(email).returns(Future.successful(None))
-//
-//      val fNewUser = authService.create(username, email, password, givenname, surname)
-//      val newUser = Await.result(fNewUser, Duration.Inf)
-//      newUser must throwA[UsernameAlreadyExistsException]
-//    }
-<<<<<<< HEAD
 //    "throw an exception if both username and email are not unique" in {
 //      userRepository.find(username).returns(Future.successful(Some(mockUser)))
 //      userRepository.find(email).returns(Future.successful(Some(mockUser)))
@@ -123,8 +94,5 @@
 //      val newUser = Await.result(fNewUser, Duration.Inf)
 //      newUser must throwA[EmailAndUsernameAlreadyExistException]
 //    }
-  }
-=======
-//  } f
->>>>>>> 0bb0a43a
+  
 }