package services

<<<<<<< HEAD
import ca.shiftfocus.krispii.core.models._
=======
import ca.shiftfocus.krispii.core.models.User
>>>>>>> 76d34146
import com.github.mauricio.async.db.Connection
import scala.concurrent.{Future,ExecutionContext,Await}
import ExecutionContext.Implicits.global
import scala.concurrent.duration._
import scala.concurrent.duration.Duration._
import ca.shiftfocus.krispii.core.services._
import ca.shiftfocus.krispii.core.services.datasource._
import ca.shiftfocus.krispii.core.repositories._
import grizzled.slf4j.Logger
import webcrank.password._

import org.scalatest.WordSpec
import org.scalamock.scalatest.MockFactory

trait AuthTestEnvironmentComponent extends
AuthServiceImplComponent with
UserRepositoryComponent with
RoleRepositoryComponent with
SectionRepositoryComponent with
SessionRepositoryComponent with
DB

class AuthSpecComponent
  extends WordSpec
  with MockFactory
  with AuthTestEnvironmentComponent {

  val logger = Logger[this.type]
  val mockConnection = stub[Connection]
  override def transactional[A](f : Connection => Future[A]): Future[A] = {
    f(mockConnection)
  }
  override val userRepository = stub[UserRepository]
  override val roleRepository = stub[RoleRepository]
  override val sectionRepository = stub[SectionRepository]
  override val sessionRepository = stub[SessionRepository]
  override val db = stub[DBSettings]

  (db.pool _) when() returns(mockConnection)

  val webcrank = Passwords.scrypt()
  val password = "userpass"
  val passwordHash = webcrank.crypt("userpass")
<<<<<<< HEAD
  val givenname = "Frank"
  val surname = "Studently"

  val mockUser = mock[ca.shiftfocus.krispii.core.models.User]
  mockUser.username.returns(username)
  mockUser.email.returns(email)
  mockUser.passwordHash.returns(Some(passwordHash))
  mockUser.givenname.returns(givenname)
  mockUser.surname.returns(surname)

  val mockRole = mock[ca.shiftfocus.krispii.core.models.Role]
  val mockSection = mock[ca.shiftfocus.krispii.core.models.Section]

  val indexedRole: IndexedSeq[Role] = for { s <- mockRole } yield mockRole
  val indexedSection: IndexedSeq[Section] = for { s <- mockSection } yield mockSection

}
=======
>>>>>>> 76d34146

  val testUserA = User(
    email = "testUserA@example.org",
    username = "testUserA",
    passwordHash = Some(passwordHash),
    givenname = "Test",
    surname = "UserA"
  )

<<<<<<< HEAD
//  "AuthService.authenticate" should {
//    "return some user if it the identifier and password combination are valid" in {
//      userRepository.find(username).returns(Future.successful(Some(mockUser)))
//
//      val fSomeUser = authService.authenticate(username, password)
//      fSomeUser must beSome(mockUser).await
//    }
=======
  "AuthService.authenticate" should {
    "return some user if it the identifier and password combination are valid" in {
      (userRepository.find(_: String)) when("testUserA") returns(Future.successful(Some(testUserA)))

      val fSomeUser = authService.authenticate(testUserA.username, password)
      val Some(user) = Await.result(fSomeUser, Duration.Inf)
      assert(user == testUserA)
    }
  }
>>>>>>> 76d34146
//    "return none if the password was wrong" in {
//      userRepository.find(username).returns(Future.successful(Some(mockUser)))
//
//      val fSomeUser = authService.authenticate(username, "bad password!")
//      fSomeUser must beNone.await
//    }
//    "return none if the user doesn't exist" in {
//      userRepository.find("idonotexist").returns(Future.successful(None))
//      val fSomeUser = authService.authenticate("idonotexist", password)
//      val userOption = Await.result(fSomeUser, Duration.Inf)
//      userOption must beNone
//    }
<<<<<<< HEAD
//  }
=======
>>>>>>> 76d34146

//  "AuthService.create" should {
//    "return a new user if the email and password are unique and the user was created" in {
//      userRepository.find(username).returns(Future.successful(None))
//      userRepository.find(email).returns(Future.successful(None))
//      userRepository.insert(mockUser)(mockConnection).returns(Future.successful(mockUser))
//
//      val fNewUser = authService.create(username, email, password, givenname, surname)
//      val newUser = Await.result(fNewUser, Duration.Inf)
//      newUser must be(mockUser)
//    }
//    "throw an exception if email is not unique" in {
//      userRepository.find("bla1").returns(Future.successful(None))
//      userRepository.find("email1").returns(Future.successful(Some(mockUser)))
//
//      val fNewUser = authService.create("bla1", "email1", password, givenname, surname)
//      Await.result(fNewUser, Duration.Inf) must throwA[EmailAlreadyExistsException]
//    }
//    "throw an exception if username is not unique" in {
//      userRepository.find("bla2").returns(Future.successful(Some(mockUser)))
//      userRepository.find("email2").returns(Future.successful(None))
//
//      val fNewUser = authService.create("bla2", "email2", password, givenname, surname)
//      Await.result(fNewUser, Duration.Inf) must throwA[UsernameAlreadyExistsException]
//    }
//    "throw an exception if both username and email are not unique" in {
//      userRepository.find("bla3").returns(Future.successful(Some(mockUser)))
//      userRepository.find("email3").returns(Future.successful(Some(mockUser)))
//
//      val fNewUser = authService.create("bla3", "email3", password, givenname, surname)
//      Await.result(fNewUser, Duration.Inf) must throwA[EmailAndUsernameAlreadyExistException]
//    }
//  }

  "AuthService.update" should {
    "update user" in {
      // mock AuthServiceImplComponent.find
      userRepository.find(mockUser.id).returns(Future(Option(mockUser)))
      roleRepository.list(mockUser).returns(Future.successful(indexedRole))
      sectionRepository.list(mockUser).returns(Future.successful(indexedSection))

      authService.find(mockUser.id).returns(Future.successful(Some(UserInfo(mockUser, indexedRole, indexedSection))))

//      var value:Map[String, String] = Map("email" -> mockUser.email)
      var value:Map[String, String] = Map()
      value += ("email" -> mockUser.email)
      val fNewUser = authService.update(mockUser.id, mockUser.version, value)

      Await.result(fNewUser, Duration.Inf) must throwA[EmailAndUsernameAlreadyExistException]
    }
  }

  "AuthService.delete" should {
    "delete user" in {
      val fuserDelete = authService.delete(mockUser.id, mockUser.version)
      Await.result(fuserDelete, Duration.Inf) must beTrue
    }
  }

  "AuthService.listRoles" should {
    "return Future[IndexedSeq[Role]]" in {
      userRepository.find(mockUser.id).returns(Future(Option(mockUser)))
      roleRepository.list(mockUser).returns(Future.successful(indexedRole))

      val fuserRoles = authService.listRoles(mockUser.id)
//      Await.result(fuserRoles, Duration.Inf) must // ?? Future[IndexedSeq[Role]]
    }
  }

  "AuthService.findRole" should {
    "return Future[IndexedSeq[Role]]" in {
      roleRepository.find(mockUser.id).returns(Future[Option[mockRole]]) // Why Future[Option[Any]]?

      val fuserRoles = authService.listRoles(mockUser.id)
//      Await.result(fuserRoles, Duration.Inf) must // ?? Future[IndexedSeq[Role]]
    }
  }
}<|MERGE_RESOLUTION|>--- conflicted
+++ resolved
@@ -1,10 +1,6 @@
-package services
+//package services
 
-<<<<<<< HEAD
-import ca.shiftfocus.krispii.core.models._
-=======
 import ca.shiftfocus.krispii.core.models.User
->>>>>>> 76d34146
 import com.github.mauricio.async.db.Connection
 import scala.concurrent.{Future,ExecutionContext,Await}
 import ExecutionContext.Implicits.global
@@ -16,7 +12,8 @@
 import grizzled.slf4j.Logger
 import webcrank.password._
 
-import org.scalatest.WordSpec
+import org.scalatest._
+import Matchers._
 import org.scalamock.scalatest.MockFactory
 
 trait AuthTestEnvironmentComponent extends
@@ -27,7 +24,7 @@
 SessionRepositoryComponent with
 DB
 
-class AuthSpecComponent
+class AuthServiceSpec
   extends WordSpec
   with MockFactory
   with AuthTestEnvironmentComponent {
@@ -48,26 +45,6 @@
   val webcrank = Passwords.scrypt()
   val password = "userpass"
   val passwordHash = webcrank.crypt("userpass")
-<<<<<<< HEAD
-  val givenname = "Frank"
-  val surname = "Studently"
-
-  val mockUser = mock[ca.shiftfocus.krispii.core.models.User]
-  mockUser.username.returns(username)
-  mockUser.email.returns(email)
-  mockUser.passwordHash.returns(Some(passwordHash))
-  mockUser.givenname.returns(givenname)
-  mockUser.surname.returns(surname)
-
-  val mockRole = mock[ca.shiftfocus.krispii.core.models.Role]
-  val mockSection = mock[ca.shiftfocus.krispii.core.models.Section]
-
-  val indexedRole: IndexedSeq[Role] = for { s <- mockRole } yield mockRole
-  val indexedSection: IndexedSeq[Section] = for { s <- mockSection } yield mockSection
-
-}
-=======
->>>>>>> 76d34146
 
   val testUserA = User(
     email = "testUserA@example.org",
@@ -77,116 +54,25 @@
     surname = "UserA"
   )
 
-<<<<<<< HEAD
-//  "AuthService.authenticate" should {
-//    "return some user if it the identifier and password combination are valid" in {
-//      userRepository.find(username).returns(Future.successful(Some(mockUser)))
-//
-//      val fSomeUser = authService.authenticate(username, password)
-//      fSomeUser must beSome(mockUser).await
-//    }
-=======
   "AuthService.authenticate" should {
     "return some user if it the identifier and password combination are valid" in {
       (userRepository.find(_: String)) when("testUserA") returns(Future.successful(Some(testUserA)))
 
       val fSomeUser = authService.authenticate(testUserA.username, password)
       val Some(user) = Await.result(fSomeUser, Duration.Inf)
-      assert(user == testUserA)
+      user should be (testUserA)
     }
-  }
->>>>>>> 76d34146
-//    "return none if the password was wrong" in {
-//      userRepository.find(username).returns(Future.successful(Some(mockUser)))
-//
-//      val fSomeUser = authService.authenticate(username, "bad password!")
-//      fSomeUser must beNone.await
-//    }
-//    "return none if the user doesn't exist" in {
-//      userRepository.find("idonotexist").returns(Future.successful(None))
-//      val fSomeUser = authService.authenticate("idonotexist", password)
-//      val userOption = Await.result(fSomeUser, Duration.Inf)
-//      userOption must beNone
-//    }
-<<<<<<< HEAD
-//  }
-=======
->>>>>>> 76d34146
+    "return none if the password was wrong" in {
+      (userRepository.find(_: String)) when("testUserB") returns(Future.successful(Some(testUserA)))
 
-//  "AuthService.create" should {
-//    "return a new user if the email and password are unique and the user was created" in {
-//      userRepository.find(username).returns(Future.successful(None))
-//      userRepository.find(email).returns(Future.successful(None))
-//      userRepository.insert(mockUser)(mockConnection).returns(Future.successful(mockUser))
-//
-//      val fNewUser = authService.create(username, email, password, givenname, surname)
-//      val newUser = Await.result(fNewUser, Duration.Inf)
-//      newUser must be(mockUser)
-//    }
-//    "throw an exception if email is not unique" in {
-//      userRepository.find("bla1").returns(Future.successful(None))
-//      userRepository.find("email1").returns(Future.successful(Some(mockUser)))
-//
-//      val fNewUser = authService.create("bla1", "email1", password, givenname, surname)
-//      Await.result(fNewUser, Duration.Inf) must throwA[EmailAlreadyExistsException]
-//    }
-//    "throw an exception if username is not unique" in {
-//      userRepository.find("bla2").returns(Future.successful(Some(mockUser)))
-//      userRepository.find("email2").returns(Future.successful(None))
-//
-//      val fNewUser = authService.create("bla2", "email2", password, givenname, surname)
-//      Await.result(fNewUser, Duration.Inf) must throwA[UsernameAlreadyExistsException]
-//    }
-//    "throw an exception if both username and email are not unique" in {
-//      userRepository.find("bla3").returns(Future.successful(Some(mockUser)))
-//      userRepository.find("email3").returns(Future.successful(Some(mockUser)))
-//
-//      val fNewUser = authService.create("bla3", "email3", password, givenname, surname)
-//      Await.result(fNewUser, Duration.Inf) must throwA[EmailAndUsernameAlreadyExistException]
-//    }
-//  }
+      val fSomeUser = authService.authenticate("testUserB", "bad password!")
+      Await.result(fSomeUser, Duration.Inf) should be (None)
+    }
+    "return none if the user doesn't exist" in {
+      (userRepository.find(_: String)) when("testUserC") returns(Future.successful(None))
 
-  "AuthService.update" should {
-    "update user" in {
-      // mock AuthServiceImplComponent.find
-      userRepository.find(mockUser.id).returns(Future(Option(mockUser)))
-      roleRepository.list(mockUser).returns(Future.successful(indexedRole))
-      sectionRepository.list(mockUser).returns(Future.successful(indexedSection))
-
-      authService.find(mockUser.id).returns(Future.successful(Some(UserInfo(mockUser, indexedRole, indexedSection))))
-
-//      var value:Map[String, String] = Map("email" -> mockUser.email)
-      var value:Map[String, String] = Map()
-      value += ("email" -> mockUser.email)
-      val fNewUser = authService.update(mockUser.id, mockUser.version, value)
-
-      Await.result(fNewUser, Duration.Inf) must throwA[EmailAndUsernameAlreadyExistException]
-    }
-  }
-
-  "AuthService.delete" should {
-    "delete user" in {
-      val fuserDelete = authService.delete(mockUser.id, mockUser.version)
-      Await.result(fuserDelete, Duration.Inf) must beTrue
-    }
-  }
-
-  "AuthService.listRoles" should {
-    "return Future[IndexedSeq[Role]]" in {
-      userRepository.find(mockUser.id).returns(Future(Option(mockUser)))
-      roleRepository.list(mockUser).returns(Future.successful(indexedRole))
-
-      val fuserRoles = authService.listRoles(mockUser.id)
-//      Await.result(fuserRoles, Duration.Inf) must // ?? Future[IndexedSeq[Role]]
-    }
-  }
-
-  "AuthService.findRole" should {
-    "return Future[IndexedSeq[Role]]" in {
-      roleRepository.find(mockUser.id).returns(Future[Option[mockRole]]) // Why Future[Option[Any]]?
-
-      val fuserRoles = authService.listRoles(mockUser.id)
-//      Await.result(fuserRoles, Duration.Inf) must // ?? Future[IndexedSeq[Role]]
+      val fSomeUser = authService.authenticate("testUserC", password)
+      Await.result(fSomeUser, Duration.Inf) should be (None)
     }
   }
 }