<<<<<<< HEAD
//import java.util.UUID
//
//import ca.shiftfocus.krispii.core.error.ServiceError
//import ca.shiftfocus.krispii.core.lib.ScalaCachePool
//import ca.shiftfocus.krispii.core.models._
//import ca.shiftfocus.krispii.core.models.tasks._
//import ca.shiftfocus.krispii.core.models.work._
//import ca.shiftfocus.krispii.core.repositories._
//import ca.shiftfocus.krispii.core.services._
//import ca.shiftfocus.krispii.core.services.datasource.DB
//import com.github.mauricio.async.db.Connection
//import org.scalatest._
//import Matchers._
//import scala.concurrent.duration.Duration
//import scala.concurrent.{ Await, Future }
//import scalaz.{ \/-, -\/ }
//
//class WorkServiceSpec
//    extends TestEnvironment(writeToDb = false) {
//  val db = stub[DB]
//  val mockConnection = stub[Connection]
//
//  val userRepository = stub[UserRepository]
//  val roleRepository = stub[RoleRepository]
//  val sessionRepository = stub[SessionRepository]
//  val documentRepository = stub[DocumentRepository]
//  val revisionRepository = stub[RevisionRepository]
//  val courseRepository = stub[CourseRepository]
//  val projectRepository = stub[ProjectRepository]
//  val partRepository = stub[PartRepository]
//  val taskRepository = stub[TaskRepository]
//  val workRepository = stub[WorkRepository]
//  val taskFeedbackRepository = stub[TaskFeedbackRepository]
//  val taskScratchpadRepository = stub[TaskScratchpadRepository]
//  val projectScratchpadRepository = stub[ProjectScratchpadRepository]
//  val activationRepository = stub[ActivationRepository]
//
//  val authService = new AuthServiceDefault(db, cache, userRepository, roleRepository, activationRepository, sessionRepository)
//  val schoolService = stub[SchoolService]
//  val projectService = stub[ProjectService]
//  val documentService = new DocumentServiceDefault(db, cache, userRepository, documentRepository, revisionRepository)
//  val componentService = stub[ComponentService]
//  val workService = new WorkServiceDefault(db, authService, schoolService, projectService, documentService, componentService, workRepository, taskFeedbackRepository, taskScratchpadRepository, projectScratchpadRepository) {
//    override implicit def conn: Connection = mockConnection
//
//    override def transactional[A](f: Connection => Future[A]): Future[A] = {
//      f(mockConnection)
//    }
//  }
//
//  "WorkService.updateDocumentWork" should {
//    inSequence {
//      "update Document Work" in {
//        val testUser = TestValues.testUserE
//        val testRoleList = IndexedSeq()
//        val testTask = TestValues.testLongAnswerTaskA
//        val testWork = TestValues.testLongAnswerWorkF
//        val updatedWork = testWork.copy(
//          isComplete = !testWork.isComplete
//        )
//
//        (roleRepository.list(_: User)(_: Connection, _: ScalaCachePool)) when (testUser, *, *) returns (Future.successful(\/-(testRoleList)))
//        (userRepository.find(_: UUID)(_: Connection, _: ScalaCachePool)) when (testUser.id, *, *) returns (Future.successful(\/-(testUser)))
//        (projectService.findTask(_: UUID)) when (testTask.id) returns (Future.successful(\/-(testTask)))
//        (workRepository.find(_: User, _: Task)(_: Connection)) when (testUser, testTask, *) returns (Future.successful(\/-(testWork)))
//        (workRepository.update(_: Work)(_: Connection)) when (updatedWork, *) returns (Future.successful(\/-(updatedWork)))
//
//        val result = workService.updateDocumentWork(testUser.id, testTask.id, updatedWork.isComplete)
//        val eitherWork = Await.result(result, Duration.Inf)
//        val \/-(work) = eitherWork
//
//        work.id should be(updatedWork.id)
//        work.studentId should be(updatedWork.studentId)
//        work.taskId should be(updatedWork.taskId)
//        work.version should be(updatedWork.version)
//        work.response should be(updatedWork.response)
//        work.isComplete should be(updatedWork.isComplete)
//        work.createdAt.toString should be(updatedWork.createdAt.toString)
//        work.updatedAt.toString should be(updatedWork.updatedAt.toString)
//      }
//      "return ServiceError.BadInput if wrong work type was found" in {
//        val testUser = TestValues.testUserE
//        val testRoleList = IndexedSeq()
//        val testTask = TestValues.testLongAnswerTaskA
//        val testWork = TestValues.testMultipleChoiceWorkH
//        val updatedWork = testWork.copy(
//          isComplete = !testWork.isComplete
//        )
//
//        (roleRepository.list(_: User)(_: Connection, _: ScalaCachePool)) when (testUser, *, *) returns (Future.successful(\/-(testRoleList)))
//        (userRepository.find(_: UUID)(_: Connection, _: ScalaCachePool)) when (testUser.id, *, *) returns (Future.successful(\/-(testUser)))
//        (projectService.findTask(_: UUID)) when (testTask.id) returns (Future.successful(\/-(testTask)))
//        (workRepository.find(_: User, _: Task)(_: Connection)) when (testUser, testTask, *) returns (Future.successful(\/-(testWork)))
//        (workRepository.update(_: Work)(_: Connection)) when (updatedWork, *) returns (Future.successful(\/-(updatedWork)))
//
//        val result = workService.updateDocumentWork(testUser.id, testTask.id, updatedWork.isComplete)
//        Await.result(result, Duration.Inf) should be(-\/(ServiceError.BadInput("Attempted to update the answer for a question work")))
//      }
//    }
//  }
//
//  "WorkService.updateQuestionWork" should {
//    inSequence {
//      "update Question Work" in {
//        val testUser = TestValues.testUserE
//        val testRoleList = IndexedSeq()
//        val testTask = TestValues.testMultipleChoiceTaskC
//        val testWork = TestValues.testMultipleChoiceWorkH
//        val updatedWork = testWork.copy(
//          response = Answers(Map(
//            TestValues.testMatchingQuestionD.id -> TestValues.testMatchingAnswerD,
//            TestValues.testOrderingQuestionC.id -> TestValues.testOrderingAnswerC
//          )),
//          isComplete = !testWork.isComplete
//        )
//
//        (roleRepository.list(_: User)(_: Connection, _: ScalaCachePool)) when (testUser, *, *) returns (Future.successful(\/-(testRoleList)))
//        (userRepository.find(_: UUID)(_: Connection, _: ScalaCachePool)) when (testUser.id, *, *) returns (Future.successful(\/-(testUser)))
//        (projectService.findTask(_: UUID)) when (testTask.id) returns (Future.successful(\/-(testTask)))
//        (workRepository.find(_: User, _: Task)(_: Connection)) when (testUser, testTask, *) returns (Future.successful(\/-(testWork)))
//        (workRepository.update(_: Work)(_: Connection)) when (updatedWork, *) returns (Future.successful(\/-(updatedWork)))
//
//        val result = workService.updateQuestionWork(testUser.id, testTask.id, updatedWork.version, Some(updatedWork.response), Some(updatedWork.isComplete))
//        val eitherWork = Await.result(result, Duration.Inf)
//        val \/-(work) = eitherWork
//
//        work.id should be(updatedWork.id)
//        work.studentId should be(updatedWork.studentId)
//        work.taskId should be(updatedWork.taskId)
//        work.version should be(updatedWork.version)
//        work.response should be(updatedWork.response)
//        work.isComplete should be(updatedWork.isComplete)
//        work.createdAt.toString should be(updatedWork.createdAt.toString)
//        work.updatedAt.toString should be(updatedWork.updatedAt.toString)
//      }
//      "NOT update Question Work without parameters" in {
//        val testUser = TestValues.testUserE
//        val testRoleList = IndexedSeq()
//        val testTask = TestValues.testMultipleChoiceTaskC
//        val testWork = TestValues.testMultipleChoiceWorkH
//        val updatedWork = testWork.copy()
//
//        (roleRepository.list(_: User)(_: Connection, _: ScalaCachePool)) when (testUser, *, *) returns (Future.successful(\/-(testRoleList)))
//        (userRepository.find(_: UUID)(_: Connection, _: ScalaCachePool)) when (testUser.id, *, *) returns (Future.successful(\/-(testUser)))
//        (projectService.findTask(_: UUID)) when (testTask.id) returns (Future.successful(\/-(testTask)))
//        (workRepository.find(_: User, _: Task)(_: Connection)) when (testUser, testTask, *) returns (Future.successful(\/-(testWork)))
//        (workRepository.update(_: Work)(_: Connection)) when (updatedWork, *) returns (Future.successful(\/-(updatedWork)))
//
//        val result = workService.updateQuestionWork(testUser.id, testTask.id, updatedWork.version)
//        val eitherWork = Await.result(result, Duration.Inf)
//        val \/-(work) = eitherWork
//
//        work.id should be(updatedWork.id)
//        work.studentId should be(updatedWork.studentId)
//        work.taskId should be(updatedWork.taskId)
//        work.version should be(updatedWork.version)
//        work.response should be(updatedWork.response)
//        work.isComplete should be(updatedWork.isComplete)
//        work.createdAt.toString should be(updatedWork.createdAt.toString)
//        work.updatedAt.toString should be(updatedWork.updatedAt.toString)
//      }
//      "return ServiceError.BadInput if wrong work type was found" in {
//        val testUser = TestValues.testUserE
//        val testRoleList = IndexedSeq()
//        val testTask = TestValues.testMultipleChoiceTaskC
//        val testDocWork = TestValues.testLongAnswerWorkF
//        val testQuestionWork = TestValues.testMultipleChoiceWorkH
//        val updatedWork = testQuestionWork.copy(
//          response = Answers(Map(
//            TestValues.testMatchingQuestionD.id -> TestValues.testMatchingAnswerD,
//            TestValues.testOrderingQuestionC.id -> TestValues.testOrderingAnswerC
//          )),
//          isComplete = !testQuestionWork.isComplete
//        )
//
//        (roleRepository.list(_: User)(_: Connection, _: ScalaCachePool)) when (testUser, *, *) returns (Future.successful(\/-(testRoleList)))
//        (userRepository.find(_: UUID)(_: Connection, _: ScalaCachePool)) when (testUser.id, *, *) returns (Future.successful(\/-(testUser)))
//        (projectService.findTask(_: UUID)) when (testTask.id) returns (Future.successful(\/-(testTask)))
//        (workRepository.find(_: User, _: Task)(_: Connection)) when (testUser, testTask, *) returns (Future.successful(\/-(testDocWork)))
//        (workRepository.update(_: Work)(_: Connection)) when (updatedWork, *) returns (Future.successful(\/-(updatedWork)))
//
//        val result = workService.updateQuestionWork(testUser.id, testTask.id, updatedWork.version, Some(updatedWork.response), Some(updatedWork.isComplete))
//        Await.result(result, Duration.Inf) should be(-\/(ServiceError.BadInput("Attempted to update the answer for a document work")))
//      }
//      "return ServiceError.OfflineLockFail if versions don't match" in {
//        val testUser = TestValues.testUserE
//        val testRoleList = IndexedSeq()
//        val testTask = TestValues.testMultipleChoiceTaskC
//        val testWork = TestValues.testMultipleChoiceWorkH
//        val updatedWork = testWork.copy(
//          version = testWork.version + 1,
//          response = Answers(Map(
//            TestValues.testMatchingQuestionD.id -> TestValues.testMatchingAnswerD,
//            TestValues.testOrderingQuestionC.id -> TestValues.testOrderingAnswerC
//          )),
//          isComplete = !testWork.isComplete
//        )
//
//        (roleRepository.list(_: User)(_: Connection, _: ScalaCachePool)) when (testUser, *, *) returns (Future.successful(\/-(testRoleList)))
//        (userRepository.find(_: UUID)(_: Connection, _: ScalaCachePool)) when (testUser.id, *, *) returns (Future.successful(\/-(testUser)))
//        (projectService.findTask(_: UUID)) when (testTask.id) returns (Future.successful(\/-(testTask)))
//        (workRepository.find(_: User, _: Task)(_: Connection)) when (testUser, testTask, *) returns (Future.successful(\/-(testWork)))
//        (workRepository.update(_: Work)(_: Connection)) when (updatedWork, *) returns (Future.successful(\/-(updatedWork)))
//
//        val result = workService.updateQuestionWork(testUser.id, testTask.id, updatedWork.version, Some(updatedWork.response), Some(updatedWork.isComplete))
//        Await.result(result, Duration.Inf) should be(-\/(ServiceError.OfflineLockFail))
//      }
//    }
//  }
//
//  "WorkService.updateAnswer" should {
//    inSequence {
//      "update Question Work" in {
//        val testTask = TestValues.testMultipleChoiceTaskC.copy(
//          questions = IndexedSeq(
//            TestValues.testMatchingQuestionD,
//            TestValues.testOrderingQuestionC
//          )
//        )
//        val testWork = TestValues.testMultipleChoiceWorkH.copy(
//          response = Answers(Map(
//            TestValues.testMatchingQuestionD.id -> TestValues.testMatchingAnswerD,
//            TestValues.testOrderingQuestionC.id -> TestValues.testOrderingAnswerC
//          ))
//        )
//        val (questionId, answer) = testWork.response.underlying.head
//        val newAnswer = TestValues.testMatchingAnswerF
//        val updatedWork = testWork.copy(
//          response = Answers(testWork.response.underlying.updated(questionId, newAnswer))
//        )
//
//        (workRepository.find(_: UUID)(_: Connection)) when (testWork.id, *) returns (Future.successful(\/-(testWork)))
//        (projectService.findTask(_: UUID)) when (testTask.id) returns (Future.successful(\/-(testTask)))
//        (workRepository.update(_: Work)(_: Connection)) when (updatedWork, *) returns (Future.successful(\/-(updatedWork)))
//
//        val result = workService.updateAnswer(testWork.id, testWork.version, questionId, newAnswer)
//        val eitherWork = Await.result(result, Duration.Inf)
//        val \/-(work) = eitherWork
//
//        work.id should be(updatedWork.id)
//        work.studentId should be(updatedWork.studentId)
//        work.taskId should be(updatedWork.taskId)
//        work.version should be(updatedWork.version)
//        work.response should be(updatedWork.response)
//        work.isComplete should be(updatedWork.isComplete)
//        work.createdAt.toString should be(updatedWork.createdAt.toString)
//        work.updatedAt.toString should be(updatedWork.updatedAt.toString)
//      }
//      "return ServiceError.BadInput if wrong work type was found" in {
//        val testTask = TestValues.testMultipleChoiceTaskC.copy(
//          questions = IndexedSeq(
//            TestValues.testMatchingQuestionD,
//            TestValues.testOrderingQuestionC
//          )
//        )
//        val testWork = TestValues.testMultipleChoiceWorkH.copy(
//          response = Answers(Map(
//            TestValues.testMatchingQuestionD.id -> TestValues.testMatchingAnswerD,
//            TestValues.testOrderingQuestionC.id -> TestValues.testOrderingAnswerC
//          ))
//        )
//        val testDocWork = TestValues.testLongAnswerWorkA
//        val (questionId, answer) = testWork.response.underlying.head
//        val newAnswer = TestValues.testMatchingAnswerF
//        val updatedWork = testWork.copy(
//          response = Answers(testWork.response.underlying.updated(questionId, newAnswer))
//        )
//
//        (workRepository.find(_: UUID)(_: Connection)) when (testWork.id, *) returns (Future.successful(\/-(testDocWork)))
//        (projectService.findTask(_: UUID)) when (testTask.id) returns (Future.successful(\/-(testTask)))
//        (workRepository.update(_: Work)(_: Connection)) when (updatedWork, *) returns (Future.successful(\/-(updatedWork)))
//
//        val result = workService.updateAnswer(testWork.id, testWork.version, questionId, newAnswer)
//        Await.result(result, Duration.Inf) should be(-\/(ServiceError.BadInput("Attempted to update the answer for a document work")))
//      }
//      "return ServiceError.OfflineLockFail if version is wrong" in {
//        val testTask = TestValues.testMultipleChoiceTaskC.copy(
//          questions = IndexedSeq(
//            TestValues.testMatchingQuestionD,
//            TestValues.testOrderingQuestionC
//          )
//        )
//        val testWork = TestValues.testMultipleChoiceWorkH.copy(
//          response = Answers(Map(
//            TestValues.testMatchingQuestionD.id -> TestValues.testMatchingAnswerD,
//            TestValues.testOrderingQuestionC.id -> TestValues.testOrderingAnswerC
//          ))
//        )
//        val (questionId, answer) = testWork.response.underlying.head
//        val newAnswer = TestValues.testMatchingAnswerF
//        val updatedWork = testWork.copy(
//          response = Answers(testWork.response.underlying.updated(questionId, newAnswer))
//        )
//
//        (workRepository.find(_: UUID)(_: Connection)) when (testWork.id, *) returns (Future.successful(\/-(testWork)))
//        (projectService.findTask(_: UUID)) when (testTask.id) returns (Future.successful(\/-(testTask)))
//        (workRepository.update(_: Work)(_: Connection)) when (updatedWork, *) returns (Future.successful(\/-(updatedWork)))
//
//        val result = workService.updateAnswer(testWork.id, testWork.version + 1, questionId, newAnswer)
//        Await.result(result, Duration.Inf) should be(-\/(ServiceError.OfflineLockFail))
//      }
//      "return ServiceError.BadInput if a QuestionWork points to a DocumentTask" in {
//        val testTask = TestValues.testLongAnswerTaskA
//        val testWork = TestValues.testMultipleChoiceWorkH.copy(
//          taskId = testTask.id,
//          response = Answers(Map(
//            TestValues.testMatchingQuestionD.id -> TestValues.testMatchingAnswerD,
//            TestValues.testOrderingQuestionC.id -> TestValues.testOrderingAnswerC
//          ))
//        )
//        val (questionId, answer) = testWork.response.underlying.head
//        val newAnswer = TestValues.testMatchingAnswerF
//        val updatedWork = testWork.copy(
//          response = Answers(testWork.response.underlying.updated(questionId, newAnswer))
//        )
//
//        (workRepository.find(_: UUID)(_: Connection)) when (testWork.id, *) returns (Future.successful(\/-(testWork)))
//        (projectService.findTask(_: UUID)) when (testTask.id) returns (Future.successful(\/-(testTask)))
//        (workRepository.update(_: Work)(_: Connection)) when (updatedWork, *) returns (Future.successful(\/-(updatedWork)))
//
//        val result = workService.updateAnswer(testWork.id, testWork.version, questionId, newAnswer)
//        Await.result(result, Duration.Inf) should be(-\/(ServiceError.BadInput("Retrieved a QuestionWork that points to a DocumentTask. Kindly curl up into a ball and cry.")))
//      }
//      "return ServiceError.BadInput if question ID wasn't found" in {
//        val testTask = TestValues.testMultipleChoiceTaskC.copy(
//          questions = IndexedSeq(
//            TestValues.testMatchingQuestionD,
//            TestValues.testOrderingQuestionC
//          )
//        )
//        val testWork = TestValues.testMultipleChoiceWorkH.copy(
//          response = Answers(Map(
//            TestValues.testMatchingQuestionD.id -> TestValues.testMatchingAnswerD,
//            TestValues.testOrderingQuestionC.id -> TestValues.testOrderingAnswerC
//          ))
//        )
//        val questionId = UUID.randomUUID()
//        val newAnswer = TestValues.testMatchingAnswerF
//        val updatedWork = testWork.copy(
//          response = Answers(testWork.response.underlying.updated(questionId, newAnswer))
//        )
//
//        (workRepository.find(_: UUID)(_: Connection)) when (testWork.id, *) returns (Future.successful(\/-(testWork)))
//        (projectService.findTask(_: UUID)) when (testTask.id) returns (Future.successful(\/-(testTask)))
//        (workRepository.update(_: Work)(_: Connection)) when (updatedWork, *) returns (Future.successful(\/-(updatedWork)))
//
//        val result = workService.updateAnswer(testWork.id, testWork.version, questionId, newAnswer)
//        Await.result(result, Duration.Inf) should be(-\/(ServiceError.BadInput(s"There is no Question for answer.")))
//      }
//      "return ServiceError.BadInput if answer type is wrong" in {
//        val testTask = TestValues.testMultipleChoiceTaskC.copy(
//          questions = IndexedSeq(
//            TestValues.testMatchingQuestionD,
//            TestValues.testOrderingQuestionC
//          )
//        )
//        val testWork = TestValues.testMultipleChoiceWorkH.copy(
//          response = Answers(Map(
//            TestValues.testMatchingQuestionD.id -> TestValues.testMatchingAnswerD,
//            TestValues.testOrderingQuestionC.id -> TestValues.testOrderingAnswerC
//          ))
//        )
//        val (questionId, answer) = testWork.response.underlying.head
//        val newAnswer = TestValues.testBlanksAnswerE
//        val updatedWork = testWork.copy(
//          response = Answers(testWork.response.underlying.updated(questionId, newAnswer))
//        )
//
//        (workRepository.find(_: UUID)(_: Connection)) when (testWork.id, *) returns (Future.successful(\/-(testWork)))
//        (projectService.findTask(_: UUID)) when (testTask.id) returns (Future.successful(\/-(testTask)))
//        (workRepository.update(_: Work)(_: Connection)) when (updatedWork, *) returns (Future.successful(\/-(updatedWork)))
//
//        val result = workService.updateAnswer(testWork.id, testWork.version, questionId, newAnswer)
//        Await.result(result, Duration.Inf) should be(-\/(ServiceError.BadInput(s"The provided answer does not match the question type")))
//      }
//    }
//  }
//}
=======
import java.util.UUID

import ca.shiftfocus.krispii.core.error.ServiceError
import ca.shiftfocus.krispii.core.lib.ScalaCachePool
import ca.shiftfocus.krispii.core.models._
import ca.shiftfocus.krispii.core.models.tasks._
import ca.shiftfocus.krispii.core.models.work._
import ca.shiftfocus.krispii.core.repositories._
import ca.shiftfocus.krispii.core.services._
import ca.shiftfocus.krispii.core.services.datasource.DB
import com.github.mauricio.async.db.Connection
import org.scalatest._
import Matchers._
import play.api.i18n.MessagesApi
import play.api.libs.mailer.MailerClient
import scala.concurrent.duration.Duration
import scala.concurrent.{ Await, Future }
import scalaz.{ \/-, -\/ }

class WorkServiceSpec
    extends TestEnvironment(writeToDb = false) {
  val db = stub[DB]
  val mockConnection = stub[Connection]

  val userRepository = stub[UserRepository]
  val roleRepository = stub[RoleRepository]
  val sessionRepository = stub[SessionRepository]
  val documentRepository = stub[DocumentRepository]
  val revisionRepository = stub[RevisionRepository]
  val courseRepository = stub[CourseRepository]
  val projectRepository = stub[ProjectRepository]
  val partRepository = stub[PartRepository]
  val taskRepository = stub[TaskRepository]
  val workRepository = stub[WorkRepository]
  val taskFeedbackRepository = stub[TaskFeedbackRepository]
  val taskScratchpadRepository = stub[TaskScratchpadRepository]
  val projectScratchpadRepository = stub[ProjectScratchpadRepository]
  val activationRepository = stub[ActivationRepository]
  val mailerClient = stub[MailerClient]
  val messagesApi = stub[MessagesApi]

  val authService = new AuthServiceDefault(db, cache, userRepository, roleRepository, activationRepository, sessionRepository, mailerClient, messagesApi)
  val schoolService = stub[SchoolService]
  val projectService = stub[ProjectService]
  val documentService = new DocumentServiceDefault(db, cache, userRepository, documentRepository, revisionRepository)
  val componentService = stub[ComponentService]
  val workService = new WorkServiceDefault(db, authService, schoolService, projectService, documentService, componentService, workRepository, taskFeedbackRepository, taskScratchpadRepository, projectScratchpadRepository) {
    override implicit def conn: Connection = mockConnection

    override def transactional[A](f: Connection => Future[A]): Future[A] = {
      f(mockConnection)
    }
  }

  "WorkService.updateDocumentWork" should {
    inSequence {
      "update Document Work" in {
        val testUser = TestValues.testUserE
        val testRoleList = IndexedSeq()
        val testTask = TestValues.testLongAnswerTaskA
        val testWork = TestValues.testLongAnswerWorkF
        val updatedWork = testWork.copy(
          isComplete = !testWork.isComplete
        )

        (roleRepository.list(_: User)(_: Connection, _: ScalaCachePool)) when (testUser, *, *) returns (Future.successful(\/-(testRoleList)))
        (userRepository.find(_: UUID)(_: Connection, _: ScalaCachePool)) when (testUser.id, *, *) returns (Future.successful(\/-(testUser)))
        (projectService.findTask(_: UUID)) when (testTask.id) returns (Future.successful(\/-(testTask)))
        (workRepository.find(_: User, _: Task)(_: Connection)) when (testUser, testTask, *) returns (Future.successful(\/-(testWork)))
        (workRepository.update(_: Work)(_: Connection)) when (updatedWork, *) returns (Future.successful(\/-(updatedWork)))

        val result = workService.updateDocumentWork(testUser.id, testTask.id, updatedWork.isComplete)
        val eitherWork = Await.result(result, Duration.Inf)
        val \/-(work) = eitherWork

        work.id should be(updatedWork.id)
        work.studentId should be(updatedWork.studentId)
        work.taskId should be(updatedWork.taskId)
        work.version should be(updatedWork.version)
        work.response should be(updatedWork.response)
        work.isComplete should be(updatedWork.isComplete)
        work.createdAt.toString should be(updatedWork.createdAt.toString)
        work.updatedAt.toString should be(updatedWork.updatedAt.toString)
      }
      "return ServiceError.BadInput if wrong work type was found" in {
        val testUser = TestValues.testUserE
        val testRoleList = IndexedSeq()
        val testTask = TestValues.testLongAnswerTaskA
        val testWork = TestValues.testMultipleChoiceWorkH
        val updatedWork = testWork.copy(
          isComplete = !testWork.isComplete
        )

        (roleRepository.list(_: User)(_: Connection, _: ScalaCachePool)) when (testUser, *, *) returns (Future.successful(\/-(testRoleList)))
        (userRepository.find(_: UUID)(_: Connection, _: ScalaCachePool)) when (testUser.id, *, *) returns (Future.successful(\/-(testUser)))
        (projectService.findTask(_: UUID)) when (testTask.id) returns (Future.successful(\/-(testTask)))
        (workRepository.find(_: User, _: Task)(_: Connection)) when (testUser, testTask, *) returns (Future.successful(\/-(testWork)))
        (workRepository.update(_: Work)(_: Connection)) when (updatedWork, *) returns (Future.successful(\/-(updatedWork)))

        val result = workService.updateDocumentWork(testUser.id, testTask.id, updatedWork.isComplete)
        Await.result(result, Duration.Inf) should be(-\/(ServiceError.BadInput("Attempted to update the answer for a question work")))
      }
    }
  }

  "WorkService.updateQuestionWork" should {
    inSequence {
      "update Question Work" in {
        val testUser = TestValues.testUserE
        val testRoleList = IndexedSeq()
        val testTask = TestValues.testMultipleChoiceTaskC
        val testWork = TestValues.testMultipleChoiceWorkH
        val updatedWork = testWork.copy(
          response = Answers(Map(
            TestValues.testMatchingQuestionD.id -> TestValues.testMatchingAnswerD,
            TestValues.testOrderingQuestionC.id -> TestValues.testOrderingAnswerC
          )),
          isComplete = !testWork.isComplete
        )

        (roleRepository.list(_: User)(_: Connection, _: ScalaCachePool)) when (testUser, *, *) returns (Future.successful(\/-(testRoleList)))
        (userRepository.find(_: UUID)(_: Connection, _: ScalaCachePool)) when (testUser.id, *, *) returns (Future.successful(\/-(testUser)))
        (projectService.findTask(_: UUID)) when (testTask.id) returns (Future.successful(\/-(testTask)))
        (workRepository.find(_: User, _: Task)(_: Connection)) when (testUser, testTask, *) returns (Future.successful(\/-(testWork)))
        (workRepository.update(_: Work)(_: Connection)) when (updatedWork, *) returns (Future.successful(\/-(updatedWork)))

        val result = workService.updateQuestionWork(testUser.id, testTask.id, updatedWork.version, Some(updatedWork.response), Some(updatedWork.isComplete))
        val eitherWork = Await.result(result, Duration.Inf)
        val \/-(work) = eitherWork

        work.id should be(updatedWork.id)
        work.studentId should be(updatedWork.studentId)
        work.taskId should be(updatedWork.taskId)
        work.version should be(updatedWork.version)
        work.response should be(updatedWork.response)
        work.isComplete should be(updatedWork.isComplete)
        work.createdAt.toString should be(updatedWork.createdAt.toString)
        work.updatedAt.toString should be(updatedWork.updatedAt.toString)
      }
      "NOT update Question Work without parameters" in {
        val testUser = TestValues.testUserE
        val testRoleList = IndexedSeq()
        val testTask = TestValues.testMultipleChoiceTaskC
        val testWork = TestValues.testMultipleChoiceWorkH
        val updatedWork = testWork.copy()

        (roleRepository.list(_: User)(_: Connection, _: ScalaCachePool)) when (testUser, *, *) returns (Future.successful(\/-(testRoleList)))
        (userRepository.find(_: UUID)(_: Connection, _: ScalaCachePool)) when (testUser.id, *, *) returns (Future.successful(\/-(testUser)))
        (projectService.findTask(_: UUID)) when (testTask.id) returns (Future.successful(\/-(testTask)))
        (workRepository.find(_: User, _: Task)(_: Connection)) when (testUser, testTask, *) returns (Future.successful(\/-(testWork)))
        (workRepository.update(_: Work)(_: Connection)) when (updatedWork, *) returns (Future.successful(\/-(updatedWork)))

        val result = workService.updateQuestionWork(testUser.id, testTask.id, updatedWork.version)
        val eitherWork = Await.result(result, Duration.Inf)
        val \/-(work) = eitherWork

        work.id should be(updatedWork.id)
        work.studentId should be(updatedWork.studentId)
        work.taskId should be(updatedWork.taskId)
        work.version should be(updatedWork.version)
        work.response should be(updatedWork.response)
        work.isComplete should be(updatedWork.isComplete)
        work.createdAt.toString should be(updatedWork.createdAt.toString)
        work.updatedAt.toString should be(updatedWork.updatedAt.toString)
      }
      "return ServiceError.BadInput if wrong work type was found" in {
        val testUser = TestValues.testUserE
        val testRoleList = IndexedSeq()
        val testTask = TestValues.testMultipleChoiceTaskC
        val testDocWork = TestValues.testLongAnswerWorkF
        val testQuestionWork = TestValues.testMultipleChoiceWorkH
        val updatedWork = testQuestionWork.copy(
          response = Answers(Map(
            TestValues.testMatchingQuestionD.id -> TestValues.testMatchingAnswerD,
            TestValues.testOrderingQuestionC.id -> TestValues.testOrderingAnswerC
          )),
          isComplete = !testQuestionWork.isComplete
        )

        (roleRepository.list(_: User)(_: Connection, _: ScalaCachePool)) when (testUser, *, *) returns (Future.successful(\/-(testRoleList)))
        (userRepository.find(_: UUID)(_: Connection, _: ScalaCachePool)) when (testUser.id, *, *) returns (Future.successful(\/-(testUser)))
        (projectService.findTask(_: UUID)) when (testTask.id) returns (Future.successful(\/-(testTask)))
        (workRepository.find(_: User, _: Task)(_: Connection)) when (testUser, testTask, *) returns (Future.successful(\/-(testDocWork)))
        (workRepository.update(_: Work)(_: Connection)) when (updatedWork, *) returns (Future.successful(\/-(updatedWork)))

        val result = workService.updateQuestionWork(testUser.id, testTask.id, updatedWork.version, Some(updatedWork.response), Some(updatedWork.isComplete))
        Await.result(result, Duration.Inf) should be(-\/(ServiceError.BadInput("Attempted to update the answer for a document work")))
      }
      "return ServiceError.OfflineLockFail if versions don't match" in {
        val testUser = TestValues.testUserE
        val testRoleList = IndexedSeq()
        val testTask = TestValues.testMultipleChoiceTaskC
        val testWork = TestValues.testMultipleChoiceWorkH
        val updatedWork = testWork.copy(
          version = testWork.version + 1,
          response = Answers(Map(
            TestValues.testMatchingQuestionD.id -> TestValues.testMatchingAnswerD,
            TestValues.testOrderingQuestionC.id -> TestValues.testOrderingAnswerC
          )),
          isComplete = !testWork.isComplete
        )

        (roleRepository.list(_: User)(_: Connection, _: ScalaCachePool)) when (testUser, *, *) returns (Future.successful(\/-(testRoleList)))
        (userRepository.find(_: UUID)(_: Connection, _: ScalaCachePool)) when (testUser.id, *, *) returns (Future.successful(\/-(testUser)))
        (projectService.findTask(_: UUID)) when (testTask.id) returns (Future.successful(\/-(testTask)))
        (workRepository.find(_: User, _: Task)(_: Connection)) when (testUser, testTask, *) returns (Future.successful(\/-(testWork)))
        (workRepository.update(_: Work)(_: Connection)) when (updatedWork, *) returns (Future.successful(\/-(updatedWork)))

        val result = workService.updateQuestionWork(testUser.id, testTask.id, updatedWork.version, Some(updatedWork.response), Some(updatedWork.isComplete))
        Await.result(result, Duration.Inf) should be(-\/(ServiceError.OfflineLockFail))
      }
    }
  }

  "WorkService.updateAnswer" should {
    inSequence {
      "update Question Work" in {
        val testTask = TestValues.testMultipleChoiceTaskC.copy(
          questions = IndexedSeq(
            TestValues.testMatchingQuestionD,
            TestValues.testOrderingQuestionC
          )
        )
        val testWork = TestValues.testMultipleChoiceWorkH.copy(
          response = Answers(Map(
            TestValues.testMatchingQuestionD.id -> TestValues.testMatchingAnswerD,
            TestValues.testOrderingQuestionC.id -> TestValues.testOrderingAnswerC
          ))
        )
        val (questionId, answer) = testWork.response.underlying.head
        val newAnswer = TestValues.testMatchingAnswerF
        val updatedWork = testWork.copy(
          response = Answers(testWork.response.underlying.updated(questionId, newAnswer))
        )

        (workRepository.find(_: UUID)(_: Connection)) when (testWork.id, *) returns (Future.successful(\/-(testWork)))
        (projectService.findTask(_: UUID)) when (testTask.id) returns (Future.successful(\/-(testTask)))
        (workRepository.update(_: Work)(_: Connection)) when (updatedWork, *) returns (Future.successful(\/-(updatedWork)))

        val result = workService.updateAnswer(testWork.id, testWork.version, questionId, newAnswer)
        val eitherWork = Await.result(result, Duration.Inf)
        val \/-(work) = eitherWork

        work.id should be(updatedWork.id)
        work.studentId should be(updatedWork.studentId)
        work.taskId should be(updatedWork.taskId)
        work.version should be(updatedWork.version)
        work.response should be(updatedWork.response)
        work.isComplete should be(updatedWork.isComplete)
        work.createdAt.toString should be(updatedWork.createdAt.toString)
        work.updatedAt.toString should be(updatedWork.updatedAt.toString)
      }
      "return ServiceError.BadInput if wrong work type was found" in {
        val testTask = TestValues.testMultipleChoiceTaskC.copy(
          questions = IndexedSeq(
            TestValues.testMatchingQuestionD,
            TestValues.testOrderingQuestionC
          )
        )
        val testWork = TestValues.testMultipleChoiceWorkH.copy(
          response = Answers(Map(
            TestValues.testMatchingQuestionD.id -> TestValues.testMatchingAnswerD,
            TestValues.testOrderingQuestionC.id -> TestValues.testOrderingAnswerC
          ))
        )
        val testDocWork = TestValues.testLongAnswerWorkA
        val (questionId, answer) = testWork.response.underlying.head
        val newAnswer = TestValues.testMatchingAnswerF
        val updatedWork = testWork.copy(
          response = Answers(testWork.response.underlying.updated(questionId, newAnswer))
        )

        (workRepository.find(_: UUID)(_: Connection)) when (testWork.id, *) returns (Future.successful(\/-(testDocWork)))
        (projectService.findTask(_: UUID)) when (testTask.id) returns (Future.successful(\/-(testTask)))
        (workRepository.update(_: Work)(_: Connection)) when (updatedWork, *) returns (Future.successful(\/-(updatedWork)))

        val result = workService.updateAnswer(testWork.id, testWork.version, questionId, newAnswer)
        Await.result(result, Duration.Inf) should be(-\/(ServiceError.BadInput("Attempted to update the answer for a document work")))
      }
      "return ServiceError.OfflineLockFail if version is wrong" in {
        val testTask = TestValues.testMultipleChoiceTaskC.copy(
          questions = IndexedSeq(
            TestValues.testMatchingQuestionD,
            TestValues.testOrderingQuestionC
          )
        )
        val testWork = TestValues.testMultipleChoiceWorkH.copy(
          response = Answers(Map(
            TestValues.testMatchingQuestionD.id -> TestValues.testMatchingAnswerD,
            TestValues.testOrderingQuestionC.id -> TestValues.testOrderingAnswerC
          ))
        )
        val (questionId, answer) = testWork.response.underlying.head
        val newAnswer = TestValues.testMatchingAnswerF
        val updatedWork = testWork.copy(
          response = Answers(testWork.response.underlying.updated(questionId, newAnswer))
        )

        (workRepository.find(_: UUID)(_: Connection)) when (testWork.id, *) returns (Future.successful(\/-(testWork)))
        (projectService.findTask(_: UUID)) when (testTask.id) returns (Future.successful(\/-(testTask)))
        (workRepository.update(_: Work)(_: Connection)) when (updatedWork, *) returns (Future.successful(\/-(updatedWork)))

        val result = workService.updateAnswer(testWork.id, testWork.version + 1, questionId, newAnswer)
        Await.result(result, Duration.Inf) should be(-\/(ServiceError.OfflineLockFail))
      }
      "return ServiceError.BadInput if a QuestionWork points to a DocumentTask" in {
        val testTask = TestValues.testLongAnswerTaskA
        val testWork = TestValues.testMultipleChoiceWorkH.copy(
          taskId = testTask.id,
          response = Answers(Map(
            TestValues.testMatchingQuestionD.id -> TestValues.testMatchingAnswerD,
            TestValues.testOrderingQuestionC.id -> TestValues.testOrderingAnswerC
          ))
        )
        val (questionId, answer) = testWork.response.underlying.head
        val newAnswer = TestValues.testMatchingAnswerF
        val updatedWork = testWork.copy(
          response = Answers(testWork.response.underlying.updated(questionId, newAnswer))
        )

        (workRepository.find(_: UUID)(_: Connection)) when (testWork.id, *) returns (Future.successful(\/-(testWork)))
        (projectService.findTask(_: UUID)) when (testTask.id) returns (Future.successful(\/-(testTask)))
        (workRepository.update(_: Work)(_: Connection)) when (updatedWork, *) returns (Future.successful(\/-(updatedWork)))

        val result = workService.updateAnswer(testWork.id, testWork.version, questionId, newAnswer)
        Await.result(result, Duration.Inf) should be(-\/(ServiceError.BadInput("Retrieved a QuestionWork that points to a DocumentTask. Kindly curl up into a ball and cry.")))
      }
      "return ServiceError.BadInput if question ID wasn't found" in {
        val testTask = TestValues.testMultipleChoiceTaskC.copy(
          questions = IndexedSeq(
            TestValues.testMatchingQuestionD,
            TestValues.testOrderingQuestionC
          )
        )
        val testWork = TestValues.testMultipleChoiceWorkH.copy(
          response = Answers(Map(
            TestValues.testMatchingQuestionD.id -> TestValues.testMatchingAnswerD,
            TestValues.testOrderingQuestionC.id -> TestValues.testOrderingAnswerC
          ))
        )
        val questionId = UUID.randomUUID()
        val newAnswer = TestValues.testMatchingAnswerF
        val updatedWork = testWork.copy(
          response = Answers(testWork.response.underlying.updated(questionId, newAnswer))
        )

        (workRepository.find(_: UUID)(_: Connection)) when (testWork.id, *) returns (Future.successful(\/-(testWork)))
        (projectService.findTask(_: UUID)) when (testTask.id) returns (Future.successful(\/-(testTask)))
        (workRepository.update(_: Work)(_: Connection)) when (updatedWork, *) returns (Future.successful(\/-(updatedWork)))

        val result = workService.updateAnswer(testWork.id, testWork.version, questionId, newAnswer)
        Await.result(result, Duration.Inf) should be(-\/(ServiceError.BadInput(s"There is no Question for answer.")))
      }
      "return ServiceError.BadInput if answer type is wrong" in {
        val testTask = TestValues.testMultipleChoiceTaskC.copy(
          questions = IndexedSeq(
            TestValues.testMatchingQuestionD,
            TestValues.testOrderingQuestionC
          )
        )
        val testWork = TestValues.testMultipleChoiceWorkH.copy(
          response = Answers(Map(
            TestValues.testMatchingQuestionD.id -> TestValues.testMatchingAnswerD,
            TestValues.testOrderingQuestionC.id -> TestValues.testOrderingAnswerC
          ))
        )
        val (questionId, answer) = testWork.response.underlying.head
        val newAnswer = TestValues.testBlanksAnswerE
        val updatedWork = testWork.copy(
          response = Answers(testWork.response.underlying.updated(questionId, newAnswer))
        )

        (workRepository.find(_: UUID)(_: Connection)) when (testWork.id, *) returns (Future.successful(\/-(testWork)))
        (projectService.findTask(_: UUID)) when (testTask.id) returns (Future.successful(\/-(testTask)))
        (workRepository.update(_: Work)(_: Connection)) when (updatedWork, *) returns (Future.successful(\/-(updatedWork)))

        val result = workService.updateAnswer(testWork.id, testWork.version, questionId, newAnswer)
        Await.result(result, Duration.Inf) should be(-\/(ServiceError.BadInput(s"The provided answer does not match the question type")))
      }
    }
  }
}
>>>>>>> 2af09d87
<|MERGE_RESOLUTION|>--- conflicted
+++ resolved
@@ -1,383 +1,3 @@
-<<<<<<< HEAD
-//import java.util.UUID
-//
-//import ca.shiftfocus.krispii.core.error.ServiceError
-//import ca.shiftfocus.krispii.core.lib.ScalaCachePool
-//import ca.shiftfocus.krispii.core.models._
-//import ca.shiftfocus.krispii.core.models.tasks._
-//import ca.shiftfocus.krispii.core.models.work._
-//import ca.shiftfocus.krispii.core.repositories._
-//import ca.shiftfocus.krispii.core.services._
-//import ca.shiftfocus.krispii.core.services.datasource.DB
-//import com.github.mauricio.async.db.Connection
-//import org.scalatest._
-//import Matchers._
-//import scala.concurrent.duration.Duration
-//import scala.concurrent.{ Await, Future }
-//import scalaz.{ \/-, -\/ }
-//
-//class WorkServiceSpec
-//    extends TestEnvironment(writeToDb = false) {
-//  val db = stub[DB]
-//  val mockConnection = stub[Connection]
-//
-//  val userRepository = stub[UserRepository]
-//  val roleRepository = stub[RoleRepository]
-//  val sessionRepository = stub[SessionRepository]
-//  val documentRepository = stub[DocumentRepository]
-//  val revisionRepository = stub[RevisionRepository]
-//  val courseRepository = stub[CourseRepository]
-//  val projectRepository = stub[ProjectRepository]
-//  val partRepository = stub[PartRepository]
-//  val taskRepository = stub[TaskRepository]
-//  val workRepository = stub[WorkRepository]
-//  val taskFeedbackRepository = stub[TaskFeedbackRepository]
-//  val taskScratchpadRepository = stub[TaskScratchpadRepository]
-//  val projectScratchpadRepository = stub[ProjectScratchpadRepository]
-//  val activationRepository = stub[ActivationRepository]
-//
-//  val authService = new AuthServiceDefault(db, cache, userRepository, roleRepository, activationRepository, sessionRepository)
-//  val schoolService = stub[SchoolService]
-//  val projectService = stub[ProjectService]
-//  val documentService = new DocumentServiceDefault(db, cache, userRepository, documentRepository, revisionRepository)
-//  val componentService = stub[ComponentService]
-//  val workService = new WorkServiceDefault(db, authService, schoolService, projectService, documentService, componentService, workRepository, taskFeedbackRepository, taskScratchpadRepository, projectScratchpadRepository) {
-//    override implicit def conn: Connection = mockConnection
-//
-//    override def transactional[A](f: Connection => Future[A]): Future[A] = {
-//      f(mockConnection)
-//    }
-//  }
-//
-//  "WorkService.updateDocumentWork" should {
-//    inSequence {
-//      "update Document Work" in {
-//        val testUser = TestValues.testUserE
-//        val testRoleList = IndexedSeq()
-//        val testTask = TestValues.testLongAnswerTaskA
-//        val testWork = TestValues.testLongAnswerWorkF
-//        val updatedWork = testWork.copy(
-//          isComplete = !testWork.isComplete
-//        )
-//
-//        (roleRepository.list(_: User)(_: Connection, _: ScalaCachePool)) when (testUser, *, *) returns (Future.successful(\/-(testRoleList)))
-//        (userRepository.find(_: UUID)(_: Connection, _: ScalaCachePool)) when (testUser.id, *, *) returns (Future.successful(\/-(testUser)))
-//        (projectService.findTask(_: UUID)) when (testTask.id) returns (Future.successful(\/-(testTask)))
-//        (workRepository.find(_: User, _: Task)(_: Connection)) when (testUser, testTask, *) returns (Future.successful(\/-(testWork)))
-//        (workRepository.update(_: Work)(_: Connection)) when (updatedWork, *) returns (Future.successful(\/-(updatedWork)))
-//
-//        val result = workService.updateDocumentWork(testUser.id, testTask.id, updatedWork.isComplete)
-//        val eitherWork = Await.result(result, Duration.Inf)
-//        val \/-(work) = eitherWork
-//
-//        work.id should be(updatedWork.id)
-//        work.studentId should be(updatedWork.studentId)
-//        work.taskId should be(updatedWork.taskId)
-//        work.version should be(updatedWork.version)
-//        work.response should be(updatedWork.response)
-//        work.isComplete should be(updatedWork.isComplete)
-//        work.createdAt.toString should be(updatedWork.createdAt.toString)
-//        work.updatedAt.toString should be(updatedWork.updatedAt.toString)
-//      }
-//      "return ServiceError.BadInput if wrong work type was found" in {
-//        val testUser = TestValues.testUserE
-//        val testRoleList = IndexedSeq()
-//        val testTask = TestValues.testLongAnswerTaskA
-//        val testWork = TestValues.testMultipleChoiceWorkH
-//        val updatedWork = testWork.copy(
-//          isComplete = !testWork.isComplete
-//        )
-//
-//        (roleRepository.list(_: User)(_: Connection, _: ScalaCachePool)) when (testUser, *, *) returns (Future.successful(\/-(testRoleList)))
-//        (userRepository.find(_: UUID)(_: Connection, _: ScalaCachePool)) when (testUser.id, *, *) returns (Future.successful(\/-(testUser)))
-//        (projectService.findTask(_: UUID)) when (testTask.id) returns (Future.successful(\/-(testTask)))
-//        (workRepository.find(_: User, _: Task)(_: Connection)) when (testUser, testTask, *) returns (Future.successful(\/-(testWork)))
-//        (workRepository.update(_: Work)(_: Connection)) when (updatedWork, *) returns (Future.successful(\/-(updatedWork)))
-//
-//        val result = workService.updateDocumentWork(testUser.id, testTask.id, updatedWork.isComplete)
-//        Await.result(result, Duration.Inf) should be(-\/(ServiceError.BadInput("Attempted to update the answer for a question work")))
-//      }
-//    }
-//  }
-//
-//  "WorkService.updateQuestionWork" should {
-//    inSequence {
-//      "update Question Work" in {
-//        val testUser = TestValues.testUserE
-//        val testRoleList = IndexedSeq()
-//        val testTask = TestValues.testMultipleChoiceTaskC
-//        val testWork = TestValues.testMultipleChoiceWorkH
-//        val updatedWork = testWork.copy(
-//          response = Answers(Map(
-//            TestValues.testMatchingQuestionD.id -> TestValues.testMatchingAnswerD,
-//            TestValues.testOrderingQuestionC.id -> TestValues.testOrderingAnswerC
-//          )),
-//          isComplete = !testWork.isComplete
-//        )
-//
-//        (roleRepository.list(_: User)(_: Connection, _: ScalaCachePool)) when (testUser, *, *) returns (Future.successful(\/-(testRoleList)))
-//        (userRepository.find(_: UUID)(_: Connection, _: ScalaCachePool)) when (testUser.id, *, *) returns (Future.successful(\/-(testUser)))
-//        (projectService.findTask(_: UUID)) when (testTask.id) returns (Future.successful(\/-(testTask)))
-//        (workRepository.find(_: User, _: Task)(_: Connection)) when (testUser, testTask, *) returns (Future.successful(\/-(testWork)))
-//        (workRepository.update(_: Work)(_: Connection)) when (updatedWork, *) returns (Future.successful(\/-(updatedWork)))
-//
-//        val result = workService.updateQuestionWork(testUser.id, testTask.id, updatedWork.version, Some(updatedWork.response), Some(updatedWork.isComplete))
-//        val eitherWork = Await.result(result, Duration.Inf)
-//        val \/-(work) = eitherWork
-//
-//        work.id should be(updatedWork.id)
-//        work.studentId should be(updatedWork.studentId)
-//        work.taskId should be(updatedWork.taskId)
-//        work.version should be(updatedWork.version)
-//        work.response should be(updatedWork.response)
-//        work.isComplete should be(updatedWork.isComplete)
-//        work.createdAt.toString should be(updatedWork.createdAt.toString)
-//        work.updatedAt.toString should be(updatedWork.updatedAt.toString)
-//      }
-//      "NOT update Question Work without parameters" in {
-//        val testUser = TestValues.testUserE
-//        val testRoleList = IndexedSeq()
-//        val testTask = TestValues.testMultipleChoiceTaskC
-//        val testWork = TestValues.testMultipleChoiceWorkH
-//        val updatedWork = testWork.copy()
-//
-//        (roleRepository.list(_: User)(_: Connection, _: ScalaCachePool)) when (testUser, *, *) returns (Future.successful(\/-(testRoleList)))
-//        (userRepository.find(_: UUID)(_: Connection, _: ScalaCachePool)) when (testUser.id, *, *) returns (Future.successful(\/-(testUser)))
-//        (projectService.findTask(_: UUID)) when (testTask.id) returns (Future.successful(\/-(testTask)))
-//        (workRepository.find(_: User, _: Task)(_: Connection)) when (testUser, testTask, *) returns (Future.successful(\/-(testWork)))
-//        (workRepository.update(_: Work)(_: Connection)) when (updatedWork, *) returns (Future.successful(\/-(updatedWork)))
-//
-//        val result = workService.updateQuestionWork(testUser.id, testTask.id, updatedWork.version)
-//        val eitherWork = Await.result(result, Duration.Inf)
-//        val \/-(work) = eitherWork
-//
-//        work.id should be(updatedWork.id)
-//        work.studentId should be(updatedWork.studentId)
-//        work.taskId should be(updatedWork.taskId)
-//        work.version should be(updatedWork.version)
-//        work.response should be(updatedWork.response)
-//        work.isComplete should be(updatedWork.isComplete)
-//        work.createdAt.toString should be(updatedWork.createdAt.toString)
-//        work.updatedAt.toString should be(updatedWork.updatedAt.toString)
-//      }
-//      "return ServiceError.BadInput if wrong work type was found" in {
-//        val testUser = TestValues.testUserE
-//        val testRoleList = IndexedSeq()
-//        val testTask = TestValues.testMultipleChoiceTaskC
-//        val testDocWork = TestValues.testLongAnswerWorkF
-//        val testQuestionWork = TestValues.testMultipleChoiceWorkH
-//        val updatedWork = testQuestionWork.copy(
-//          response = Answers(Map(
-//            TestValues.testMatchingQuestionD.id -> TestValues.testMatchingAnswerD,
-//            TestValues.testOrderingQuestionC.id -> TestValues.testOrderingAnswerC
-//          )),
-//          isComplete = !testQuestionWork.isComplete
-//        )
-//
-//        (roleRepository.list(_: User)(_: Connection, _: ScalaCachePool)) when (testUser, *, *) returns (Future.successful(\/-(testRoleList)))
-//        (userRepository.find(_: UUID)(_: Connection, _: ScalaCachePool)) when (testUser.id, *, *) returns (Future.successful(\/-(testUser)))
-//        (projectService.findTask(_: UUID)) when (testTask.id) returns (Future.successful(\/-(testTask)))
-//        (workRepository.find(_: User, _: Task)(_: Connection)) when (testUser, testTask, *) returns (Future.successful(\/-(testDocWork)))
-//        (workRepository.update(_: Work)(_: Connection)) when (updatedWork, *) returns (Future.successful(\/-(updatedWork)))
-//
-//        val result = workService.updateQuestionWork(testUser.id, testTask.id, updatedWork.version, Some(updatedWork.response), Some(updatedWork.isComplete))
-//        Await.result(result, Duration.Inf) should be(-\/(ServiceError.BadInput("Attempted to update the answer for a document work")))
-//      }
-//      "return ServiceError.OfflineLockFail if versions don't match" in {
-//        val testUser = TestValues.testUserE
-//        val testRoleList = IndexedSeq()
-//        val testTask = TestValues.testMultipleChoiceTaskC
-//        val testWork = TestValues.testMultipleChoiceWorkH
-//        val updatedWork = testWork.copy(
-//          version = testWork.version + 1,
-//          response = Answers(Map(
-//            TestValues.testMatchingQuestionD.id -> TestValues.testMatchingAnswerD,
-//            TestValues.testOrderingQuestionC.id -> TestValues.testOrderingAnswerC
-//          )),
-//          isComplete = !testWork.isComplete
-//        )
-//
-//        (roleRepository.list(_: User)(_: Connection, _: ScalaCachePool)) when (testUser, *, *) returns (Future.successful(\/-(testRoleList)))
-//        (userRepository.find(_: UUID)(_: Connection, _: ScalaCachePool)) when (testUser.id, *, *) returns (Future.successful(\/-(testUser)))
-//        (projectService.findTask(_: UUID)) when (testTask.id) returns (Future.successful(\/-(testTask)))
-//        (workRepository.find(_: User, _: Task)(_: Connection)) when (testUser, testTask, *) returns (Future.successful(\/-(testWork)))
-//        (workRepository.update(_: Work)(_: Connection)) when (updatedWork, *) returns (Future.successful(\/-(updatedWork)))
-//
-//        val result = workService.updateQuestionWork(testUser.id, testTask.id, updatedWork.version, Some(updatedWork.response), Some(updatedWork.isComplete))
-//        Await.result(result, Duration.Inf) should be(-\/(ServiceError.OfflineLockFail))
-//      }
-//    }
-//  }
-//
-//  "WorkService.updateAnswer" should {
-//    inSequence {
-//      "update Question Work" in {
-//        val testTask = TestValues.testMultipleChoiceTaskC.copy(
-//          questions = IndexedSeq(
-//            TestValues.testMatchingQuestionD,
-//            TestValues.testOrderingQuestionC
-//          )
-//        )
-//        val testWork = TestValues.testMultipleChoiceWorkH.copy(
-//          response = Answers(Map(
-//            TestValues.testMatchingQuestionD.id -> TestValues.testMatchingAnswerD,
-//            TestValues.testOrderingQuestionC.id -> TestValues.testOrderingAnswerC
-//          ))
-//        )
-//        val (questionId, answer) = testWork.response.underlying.head
-//        val newAnswer = TestValues.testMatchingAnswerF
-//        val updatedWork = testWork.copy(
-//          response = Answers(testWork.response.underlying.updated(questionId, newAnswer))
-//        )
-//
-//        (workRepository.find(_: UUID)(_: Connection)) when (testWork.id, *) returns (Future.successful(\/-(testWork)))
-//        (projectService.findTask(_: UUID)) when (testTask.id) returns (Future.successful(\/-(testTask)))
-//        (workRepository.update(_: Work)(_: Connection)) when (updatedWork, *) returns (Future.successful(\/-(updatedWork)))
-//
-//        val result = workService.updateAnswer(testWork.id, testWork.version, questionId, newAnswer)
-//        val eitherWork = Await.result(result, Duration.Inf)
-//        val \/-(work) = eitherWork
-//
-//        work.id should be(updatedWork.id)
-//        work.studentId should be(updatedWork.studentId)
-//        work.taskId should be(updatedWork.taskId)
-//        work.version should be(updatedWork.version)
-//        work.response should be(updatedWork.response)
-//        work.isComplete should be(updatedWork.isComplete)
-//        work.createdAt.toString should be(updatedWork.createdAt.toString)
-//        work.updatedAt.toString should be(updatedWork.updatedAt.toString)
-//      }
-//      "return ServiceError.BadInput if wrong work type was found" in {
-//        val testTask = TestValues.testMultipleChoiceTaskC.copy(
-//          questions = IndexedSeq(
-//            TestValues.testMatchingQuestionD,
-//            TestValues.testOrderingQuestionC
-//          )
-//        )
-//        val testWork = TestValues.testMultipleChoiceWorkH.copy(
-//          response = Answers(Map(
-//            TestValues.testMatchingQuestionD.id -> TestValues.testMatchingAnswerD,
-//            TestValues.testOrderingQuestionC.id -> TestValues.testOrderingAnswerC
-//          ))
-//        )
-//        val testDocWork = TestValues.testLongAnswerWorkA
-//        val (questionId, answer) = testWork.response.underlying.head
-//        val newAnswer = TestValues.testMatchingAnswerF
-//        val updatedWork = testWork.copy(
-//          response = Answers(testWork.response.underlying.updated(questionId, newAnswer))
-//        )
-//
-//        (workRepository.find(_: UUID)(_: Connection)) when (testWork.id, *) returns (Future.successful(\/-(testDocWork)))
-//        (projectService.findTask(_: UUID)) when (testTask.id) returns (Future.successful(\/-(testTask)))
-//        (workRepository.update(_: Work)(_: Connection)) when (updatedWork, *) returns (Future.successful(\/-(updatedWork)))
-//
-//        val result = workService.updateAnswer(testWork.id, testWork.version, questionId, newAnswer)
-//        Await.result(result, Duration.Inf) should be(-\/(ServiceError.BadInput("Attempted to update the answer for a document work")))
-//      }
-//      "return ServiceError.OfflineLockFail if version is wrong" in {
-//        val testTask = TestValues.testMultipleChoiceTaskC.copy(
-//          questions = IndexedSeq(
-//            TestValues.testMatchingQuestionD,
-//            TestValues.testOrderingQuestionC
-//          )
-//        )
-//        val testWork = TestValues.testMultipleChoiceWorkH.copy(
-//          response = Answers(Map(
-//            TestValues.testMatchingQuestionD.id -> TestValues.testMatchingAnswerD,
-//            TestValues.testOrderingQuestionC.id -> TestValues.testOrderingAnswerC
-//          ))
-//        )
-//        val (questionId, answer) = testWork.response.underlying.head
-//        val newAnswer = TestValues.testMatchingAnswerF
-//        val updatedWork = testWork.copy(
-//          response = Answers(testWork.response.underlying.updated(questionId, newAnswer))
-//        )
-//
-//        (workRepository.find(_: UUID)(_: Connection)) when (testWork.id, *) returns (Future.successful(\/-(testWork)))
-//        (projectService.findTask(_: UUID)) when (testTask.id) returns (Future.successful(\/-(testTask)))
-//        (workRepository.update(_: Work)(_: Connection)) when (updatedWork, *) returns (Future.successful(\/-(updatedWork)))
-//
-//        val result = workService.updateAnswer(testWork.id, testWork.version + 1, questionId, newAnswer)
-//        Await.result(result, Duration.Inf) should be(-\/(ServiceError.OfflineLockFail))
-//      }
-//      "return ServiceError.BadInput if a QuestionWork points to a DocumentTask" in {
-//        val testTask = TestValues.testLongAnswerTaskA
-//        val testWork = TestValues.testMultipleChoiceWorkH.copy(
-//          taskId = testTask.id,
-//          response = Answers(Map(
-//            TestValues.testMatchingQuestionD.id -> TestValues.testMatchingAnswerD,
-//            TestValues.testOrderingQuestionC.id -> TestValues.testOrderingAnswerC
-//          ))
-//        )
-//        val (questionId, answer) = testWork.response.underlying.head
-//        val newAnswer = TestValues.testMatchingAnswerF
-//        val updatedWork = testWork.copy(
-//          response = Answers(testWork.response.underlying.updated(questionId, newAnswer))
-//        )
-//
-//        (workRepository.find(_: UUID)(_: Connection)) when (testWork.id, *) returns (Future.successful(\/-(testWork)))
-//        (projectService.findTask(_: UUID)) when (testTask.id) returns (Future.successful(\/-(testTask)))
-//        (workRepository.update(_: Work)(_: Connection)) when (updatedWork, *) returns (Future.successful(\/-(updatedWork)))
-//
-//        val result = workService.updateAnswer(testWork.id, testWork.version, questionId, newAnswer)
-//        Await.result(result, Duration.Inf) should be(-\/(ServiceError.BadInput("Retrieved a QuestionWork that points to a DocumentTask. Kindly curl up into a ball and cry.")))
-//      }
-//      "return ServiceError.BadInput if question ID wasn't found" in {
-//        val testTask = TestValues.testMultipleChoiceTaskC.copy(
-//          questions = IndexedSeq(
-//            TestValues.testMatchingQuestionD,
-//            TestValues.testOrderingQuestionC
-//          )
-//        )
-//        val testWork = TestValues.testMultipleChoiceWorkH.copy(
-//          response = Answers(Map(
-//            TestValues.testMatchingQuestionD.id -> TestValues.testMatchingAnswerD,
-//            TestValues.testOrderingQuestionC.id -> TestValues.testOrderingAnswerC
-//          ))
-//        )
-//        val questionId = UUID.randomUUID()
-//        val newAnswer = TestValues.testMatchingAnswerF
-//        val updatedWork = testWork.copy(
-//          response = Answers(testWork.response.underlying.updated(questionId, newAnswer))
-//        )
-//
-//        (workRepository.find(_: UUID)(_: Connection)) when (testWork.id, *) returns (Future.successful(\/-(testWork)))
-//        (projectService.findTask(_: UUID)) when (testTask.id) returns (Future.successful(\/-(testTask)))
-//        (workRepository.update(_: Work)(_: Connection)) when (updatedWork, *) returns (Future.successful(\/-(updatedWork)))
-//
-//        val result = workService.updateAnswer(testWork.id, testWork.version, questionId, newAnswer)
-//        Await.result(result, Duration.Inf) should be(-\/(ServiceError.BadInput(s"There is no Question for answer.")))
-//      }
-//      "return ServiceError.BadInput if answer type is wrong" in {
-//        val testTask = TestValues.testMultipleChoiceTaskC.copy(
-//          questions = IndexedSeq(
-//            TestValues.testMatchingQuestionD,
-//            TestValues.testOrderingQuestionC
-//          )
-//        )
-//        val testWork = TestValues.testMultipleChoiceWorkH.copy(
-//          response = Answers(Map(
-//            TestValues.testMatchingQuestionD.id -> TestValues.testMatchingAnswerD,
-//            TestValues.testOrderingQuestionC.id -> TestValues.testOrderingAnswerC
-//          ))
-//        )
-//        val (questionId, answer) = testWork.response.underlying.head
-//        val newAnswer = TestValues.testBlanksAnswerE
-//        val updatedWork = testWork.copy(
-//          response = Answers(testWork.response.underlying.updated(questionId, newAnswer))
-//        )
-//
-//        (workRepository.find(_: UUID)(_: Connection)) when (testWork.id, *) returns (Future.successful(\/-(testWork)))
-//        (projectService.findTask(_: UUID)) when (testTask.id) returns (Future.successful(\/-(testTask)))
-//        (workRepository.update(_: Work)(_: Connection)) when (updatedWork, *) returns (Future.successful(\/-(updatedWork)))
-//
-//        val result = workService.updateAnswer(testWork.id, testWork.version, questionId, newAnswer)
-//        Await.result(result, Duration.Inf) should be(-\/(ServiceError.BadInput(s"The provided answer does not match the question type")))
-//      }
-//    }
-//  }
-//}
-=======
 import java.util.UUID
 
 import ca.shiftfocus.krispii.core.error.ServiceError
@@ -759,5 +379,4 @@
       }
     }
   }
-}
->>>>>>> 2af09d87
+}